﻿// Copyright (c) 2012-2021 fo-dicom contributors.
// Licensed under the Microsoft Public License (MS-PL).

using System;
using System.Linq;
using System.Text;
using System.Threading.Tasks;
using FellowOakDicom.Imaging.Codec;
using FellowOakDicom.Log;
using FellowOakDicom.Network;
using FellowOakDicom.Network.Client;
using FellowOakDicom.Tests.Helpers;
using Xunit;
using Xunit.Abstractions;

namespace FellowOakDicom.Tests.Network
{
    [Collection("Network"), Trait("Category", "Network")]
    public class AsyncDicomCStoreProviderTests
    {
        private readonly XUnitDicomLogger _logger;

        public AsyncDicomCStoreProviderTests(ITestOutputHelper testOutputHelper)
        {
            _logger = new XUnitDicomLogger(testOutputHelper)
                .IncludeTimestamps()
                .IncludeThreadId()
                .WithMinimumLevel(LogLevel.Debug);
        }

        [Fact]
        public async Task OnCStoreRequestAsync_ShouldRespond()
        {
            var port = Ports.GetNext();

            using (DicomServerFactory.Create<AsyncDicomCStoreProvider>(port, logger: _logger.IncludePrefix("DicomServer")))
            {
                var client = DicomClientFactory.Create("127.0.0.1", port, false, "SCU", "ANY-SCP");
<<<<<<< HEAD
                client.Logger = _logger.IncludePrefix(nameof(DicomClient));
=======
                client.Logger = _logger.IncludePrefix(typeof(DicomClient).Name);
                client.ClientOptions.AssociationRequestTimeoutInMs = (int) TimeSpan.FromMinutes(5).TotalMilliseconds;
>>>>>>> 08801d84

                DicomCStoreResponse response = null;
                DicomRequest.OnTimeoutEventArgs timeout = null;
                var request = new DicomCStoreRequest(TestData.Resolve("10200904.dcm"))
                {
                    OnResponseReceived = (req, res) => response = res,
                    OnTimeout = (sender, args) => timeout = args
                };

                await client.AddRequestAsync(request).ConfigureAwait(false);
                await client.SendAsync().ConfigureAwait(false);

                Assert.NotNull(response);
                Assert.Equal(DicomStatus.Success, response.Status);
                Assert.Null(timeout);
            }
        }

        [Fact]
        public async Task OnCStoreRequestAsync_PreferredTransfersyntax()
        {
            var port = Ports.GetNext();

            using (DicomServerFactory.Create<AsyncDicomCStoreProviderPreferingUncompressedTS>(port, logger: _logger.IncludePrefix("DicomServer")))
            {
                var client = DicomClientFactory.Create("127.0.0.1", port, false, "SCU", "ANY-SCP");
<<<<<<< HEAD
                client.Logger = _logger.IncludePrefix(nameof(DicomClient));
=======
                client.Logger = _logger.IncludePrefix(typeof(DicomClient).Name);
                client.ClientOptions.AssociationRequestTimeoutInMs = (int) TimeSpan.FromMinutes(5).TotalMilliseconds;
>>>>>>> 08801d84

                int numberOfContexts = 0;
                DicomTransferSyntax accpetedTS = null;
                // create a request with a jpeg-encoded file
                var request = new DicomCStoreRequest(TestData.Resolve("CT1_J2KI"));
                client.AssociationAccepted += (sender, e) =>
                {
                    numberOfContexts = e.Association.PresentationContexts.Count;
                    accpetedTS = e.Association.PresentationContexts.First().AcceptedTransferSyntax;
                };
                await client.AddRequestAsync(request).ConfigureAwait(false);
                await client.SendAsync().ConfigureAwait(false);

                Assert.Equal(2, numberOfContexts); // one for the jpeg2k TS and one for the mandatory ImplicitLittleEndian
                Assert.Equal(DicomTransferSyntax.JPEG2000Lossy, accpetedTS);
            }
        }

    }

    #region helper classes


    public class AsyncDicomCStoreProviderPreferingUncompressedTS : AsyncDicomCStoreProvider
    {

        private static readonly DicomTransferSyntax[] _acceptedTransferSyntaxes = new DicomTransferSyntax[]
           {
               DicomTransferSyntax.ExplicitVRLittleEndian,
               DicomTransferSyntax.ExplicitVRBigEndian,
               DicomTransferSyntax.ImplicitVRLittleEndian
           };

        private static readonly DicomTransferSyntax[] _acceptedImageTransferSyntaxes = new DicomTransferSyntax[]
        {
               // Uncompressed
               DicomTransferSyntax.ExplicitVRLittleEndian,
               DicomTransferSyntax.ExplicitVRBigEndian,
               DicomTransferSyntax.ImplicitVRLittleEndian,
               // Lossless
               DicomTransferSyntax.JPEGLSLossless,
               DicomTransferSyntax.JPEG2000Lossless,
               DicomTransferSyntax.JPEGProcess14SV1,
               DicomTransferSyntax.JPEGProcess14,
               DicomTransferSyntax.RLELossless,
               // Lossy
               DicomTransferSyntax.JPEGLSNearLossless,
               DicomTransferSyntax.JPEG2000Lossy,
               DicomTransferSyntax.JPEGProcess1,
               DicomTransferSyntax.JPEGProcess2_4,
        };

        public AsyncDicomCStoreProviderPreferingUncompressedTS(INetworkStream stream, Encoding fallbackEncoding, Logger log, ILogManager logManager, INetworkManager networkManager, ITranscoderManager transcoderManager)
            : base(stream, fallbackEncoding, log, logManager, networkManager, transcoderManager)
        { }

        public override Task OnReceiveAssociationRequestAsync(DicomAssociation association)
        {
            foreach (var pc in association.PresentationContexts)
            {
                if (pc.AbstractSyntax == DicomUID.Verification)
                {
                    pc.AcceptTransferSyntaxes(_acceptedTransferSyntaxes);
                }
                else if (pc.AbstractSyntax.StorageCategory != DicomStorageCategory.None)
                {
                    pc.AcceptTransferSyntaxes(_acceptedImageTransferSyntaxes, true);
                }
            }

            return SendAssociationAcceptAsync(association);
        }

    }


    public class AsyncDicomCStoreProvider : DicomService, IDicomServiceProvider, IDicomCStoreProvider
    {
        public AsyncDicomCStoreProvider(INetworkStream stream, Encoding fallbackEncoding, Logger log,
            ILogManager logManager, INetworkManager networkManager, ITranscoderManager transcoderManager)
            : base(stream, fallbackEncoding, log, logManager, networkManager, transcoderManager)
        {
        }

        /// <inheritdoc />
        public virtual async Task OnReceiveAssociationRequestAsync(DicomAssociation association)
        {
            foreach (var pc in association.PresentationContexts)
            {
                pc.SetResult(DicomPresentationContextResult.Accept);
            }

            await SendAssociationAcceptAsync(association);
        }

        /// <inheritdoc />
        public async Task OnReceiveAssociationReleaseRequestAsync()
            => await SendAssociationReleaseResponseAsync().ConfigureAwait(false);

        /// <inheritdoc />
        public void OnReceiveAbort(DicomAbortSource source, DicomAbortReason reason)
        {
            // do nothing here
        }

        /// <inheritdoc />
        public void OnConnectionClosed(Exception exception)
        {
            // do nothing here
        }

        public async Task<DicomCStoreResponse> OnCStoreRequestAsync(DicomCStoreRequest request)
        {
            return new DicomCStoreResponse(request, DicomStatus.Success);
        }

        public Task OnCStoreRequestExceptionAsync(string tempFileName, Exception e)
            => throw new NotImplementedException();
    }


    #endregion
}<|MERGE_RESOLUTION|>--- conflicted
+++ resolved
@@ -36,12 +36,8 @@
             using (DicomServerFactory.Create<AsyncDicomCStoreProvider>(port, logger: _logger.IncludePrefix("DicomServer")))
             {
                 var client = DicomClientFactory.Create("127.0.0.1", port, false, "SCU", "ANY-SCP");
-<<<<<<< HEAD
                 client.Logger = _logger.IncludePrefix(nameof(DicomClient));
-=======
-                client.Logger = _logger.IncludePrefix(typeof(DicomClient).Name);
                 client.ClientOptions.AssociationRequestTimeoutInMs = (int) TimeSpan.FromMinutes(5).TotalMilliseconds;
->>>>>>> 08801d84
 
                 DicomCStoreResponse response = null;
                 DicomRequest.OnTimeoutEventArgs timeout = null;
@@ -68,12 +64,8 @@
             using (DicomServerFactory.Create<AsyncDicomCStoreProviderPreferingUncompressedTS>(port, logger: _logger.IncludePrefix("DicomServer")))
             {
                 var client = DicomClientFactory.Create("127.0.0.1", port, false, "SCU", "ANY-SCP");
-<<<<<<< HEAD
                 client.Logger = _logger.IncludePrefix(nameof(DicomClient));
-=======
-                client.Logger = _logger.IncludePrefix(typeof(DicomClient).Name);
                 client.ClientOptions.AssociationRequestTimeoutInMs = (int) TimeSpan.FromMinutes(5).TotalMilliseconds;
->>>>>>> 08801d84
 
                 int numberOfContexts = 0;
                 DicomTransferSyntax accpetedTS = null;
