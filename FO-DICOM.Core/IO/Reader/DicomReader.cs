﻿// Copyright (c) 2012-2021 fo-dicom contributors.
// Licensed under the Microsoft Public License (MS-PL).

using FellowOakDicom.Imaging.Mathematics;
using FellowOakDicom.IO.Buffer;
using FellowOakDicom.Memory;
using System;
using System.Collections.Generic;
using System.IO;
using System.IO.Compression;
using System.Linq;
using System.Text;
using System.Threading.Tasks;

namespace FellowOakDicom.IO.Reader
{

    /// <summary>
    /// DICOM reader implementation.
    /// </summary>
    internal class DicomReader : IDicomReader
    {
        private readonly IMemoryProvider _memoryProvider;

        #region FIELDS

        private readonly Dictionary<uint, string> _private;

        #endregion

        #region CONSTRUCTORS

        /// <summary>
        /// Initializes an instance of <see cref="DicomReader"/>.
        /// </summary>
        public DicomReader(IMemoryProvider memoryProvider)
        {
            _memoryProvider = memoryProvider ?? throw new ArgumentNullException(nameof(memoryProvider));
            _private = new Dictionary<uint, string>();
            Dictionary = DicomDictionary.Default;
        }

        #endregion

        #region PROPERTIES

        /// <summary>
        /// Gets or sets whether value representation is explicit or not.
        /// </summary>
        public bool IsExplicitVR { get; set; }

        public bool IsDeflated { get; set; }

        /// <summary>
        /// Gets or sets the DICOM dictionary to be used by the reader.
        /// </summary>
        public DicomDictionary Dictionary { get; set; }

        #endregion

        #region METHODS

        /// <summary>
        /// Perform DICOM reading of a byte source.
        /// </summary>
        /// <param name="source">Byte source to read.</param>
        /// <param name="observer">Reader observer.</param>
        /// <param name="stop">Criterion at which to stop.</param>
        /// <returns>Reader resulting status.</returns>
        public DicomReaderResult Read(IByteSource source, IDicomReaderObserver observer, Func<ParseState, bool> stop = null)
        {
            var worker = new DicomReaderWorker(observer, stop, Dictionary, IsExplicitVR, IsDeflated, _private, _memoryProvider);
            return worker.DoWork(source);
        }

        /// <summary>
        /// Asynchronously perform DICOM reading of a byte source.
        /// </summary>
        /// <param name="source">Byte source to read.</param>
        /// <param name="observer">Reader observer.</param>
        /// <param name="stop">Criterion at which to stop.</param>
        /// <returns>Awaitable reader resulting status.</returns>
        public Task<DicomReaderResult> ReadAsync(IByteSource source, IDicomReaderObserver observer, Func<ParseState, bool> stop = null)
        {
            var worker = new DicomReaderWorker(observer, stop, Dictionary, IsExplicitVR, IsDeflated, _private, _memoryProvider);
            return worker.DoWorkAsync(source);
        }

        #endregion

        #region INNER TYPES

        /// <summary>
        /// Support class performing the actual reading.
        /// </summary>
        private class DicomReaderWorker
        {
            /// <summary>
            /// Available parse stages.
            /// </summary>
            private enum ParseStage
            {
                Tag,
                VR,
                Length,
                Value
            }

            #region FIELDS

            /// <summary>
            /// Defined value for undefined length.
            /// </summary>
            private const uint _undefinedLength = 0xffffffff;

            private readonly IDicomReaderObserver _observer;

            private readonly Func<ParseState, bool> _stop;

            private readonly DicomDictionary _dictionary;

            private readonly Dictionary<uint, string> _private;
            private readonly IMemoryProvider _memoryProvider;

            private bool _isExplicitVR;

            private readonly bool _isDeflated;

            private int _sequenceDepth;

            private ParseStage _parseStage;

            private DicomTag _tag;

            private DicomDictionaryEntry _entry;

            private DicomVR _vr;

            private uint _length;

            private DicomReaderResult _result;

            private bool _implicit;

            private bool _badPrivateSequence;

            private int _badPrivateSequenceDepth;

            private int _fragmentItem;

            private readonly object _locker;
            
            private DicomTag _previousTag;

            #endregion

            #region CONSTRUCTORS

            /// <summary>
            /// Initializes an instance of <see cref="DicomReaderWorker"/>.
            /// </summary>
            internal DicomReaderWorker(
                IDicomReaderObserver observer,
                Func<ParseState, bool> stop,
                DicomDictionary dictionary,
                bool isExplicitVR,
                bool isDeflated,
                Dictionary<uint, string> @private,
                IMemoryProvider memoryProvider)
            {
                _observer = observer;
                _stop = stop;
                _dictionary = dictionary;
                _isExplicitVR = isExplicitVR;
                _isDeflated = isDeflated;
                _private = @private;
                _memoryProvider = memoryProvider ?? throw new ArgumentNullException(nameof(memoryProvider));
                _locker = new object();
            }

            #endregion

            #region METHODS

            /// <summary>
            /// Read the byte source.
            /// </summary>
            /// <param name="source">Byte source to read.</param>
            /// <returns>Read result.</returns>
            internal DicomReaderResult DoWork(IByteSource source)
            {
                ResetState();
                source = ConvertSource(source);
                ParseDataset(source);

                if (_tag == DicomTag.SequenceDelimitationItem && _result == DicomReaderResult.Processing && source.IsEOF)
                {
                    _result = DicomReaderResult.Success;
                }

                return _result;
            }

            /// <summary>
            /// Asynchronously read the byte source.
            /// </summary>
            /// <param name="source">Byte source to read.</param>
            /// <returns>Awaitable read result.</returns>
            internal async Task<DicomReaderResult> DoWorkAsync(IByteSource source)
            {
                ResetState();
                source = ConvertSource(source);
                await ParseDatasetAsync(source).ConfigureAwait(false);

                if (_tag == DicomTag.SequenceDelimitationItem && _result == DicomReaderResult.Processing && source.IsEOF)
                {
                    _result = DicomReaderResult.Success;
                }

                return _result;
            }

            private IByteSource ConvertSource(IByteSource source)
            {
                return _isDeflated ? Decompress(source) : source;
            }

            private void ParseDataset(IByteSource source)
            {
                _result = DicomReaderResult.Processing;

                using var vrMemory = _memoryProvider.Provide(2);
                while (!source.IsEOF && !source.HasReachedMilestone() && _result == DicomReaderResult.Processing)
                {
                    if (!ParseTag(source))
                    {
                        return;
                    }
                    if (!ParseVR(source, vrMemory))
                    {
                        return;
                    }
                    if (!ParseLength(source))
                    {
                        return;
                    }
                    if (!ParseValue(source, vrMemory))
                    {
                        return;
                    }
                }

                if (source.HasReachedMilestone())
                {
                    // end of explicit length sequence item
                    source.PopMilestone();
                    return;
                }

                if (_result != DicomReaderResult.Processing)
                {
                    return;
                }

                // end of processing
                _result = DicomReaderResult.Success;
            }

            private async Task ParseDatasetAsync(IByteSource source)
            {
                _result = DicomReaderResult.Processing;

                using var vrMemory = _memoryProvider.Provide(2);
                while (!source.IsEOF && !source.HasReachedMilestone() && _result == DicomReaderResult.Processing)
                {
                    if (!ParseTag(source))
                    {
                        return;
                    }
                    if (!ParseVR(source, vrMemory))
                    {
                        return;
                    }
                    if (!ParseLength(source))
                    {
                        return;
                    }
                    if (!await ParseValueAsync(source, vrMemory).ConfigureAwait(false))
                    {
                        return;
                    }
                }

                if (source.HasReachedMilestone())
                {
                    // end of explicit length sequence item
                    source.PopMilestone();
                    return;
                }

                if (_result != DicomReaderResult.Processing)
                {
                    return;
                }

                // end of processing
                _result = DicomReaderResult.Success;
            }


            private IByteSource Decompress(IByteSource source)
            {
                var compressed = source.GetStream();

                var decompressed = new MemoryStream();
                using (var decompressor = new DeflateStream(compressed, CompressionMode.Decompress, true))
                {
                    decompressor.CopyTo(decompressed);
                }

                decompressed.Seek(0, SeekOrigin.Begin);
                return new StreamByteSource(decompressed);
            }


            private bool ParseTag(IByteSource source)
            {
                if (_parseStage == ParseStage.Tag)
                {
                    source.Mark();

                    if (!source.Require(4))
                    {
                        _result = DicomReaderResult.Suspended;
                        return false;
                    }

                    var group = source.GetUInt16();
                    var element = source.GetUInt16();
                    DicomPrivateCreator creator = null;

                    // according to
                    // http://dicom.nema.org/medical/dicom/current/output/chtml/part05/sect_7.8.html
                    // The requirements of this section do not allow any use of elements in the ranges 
                    // (gggg,0001-000F) and (gggg,0100-0FFF) where gggg is odd.
                    // So element at [0x0100-0x0FFF] should not has a creator
                    if (@group.IsOdd() && element >= 0x1000)
                    {
                        var card = (uint)(@group << 16) + (uint)(element >> 8);
                        lock (_locker)
                        {
                            if (_private.TryGetValue(card, out string pvt))
                            {
                                creator = _dictionary.GetPrivateCreator(pvt);
                            }
                        }
                    }

                    _tag = creator == null 
                        ? DicomTagsIndex.LookupOrCreate(group, element)
                        : new DicomTag(@group, element, creator);
                    _entry = _dictionary[_tag];

                    if (!_tag.IsPrivate && _entry != null && _entry.MaskTag == null)
                    {
                        _tag = _entry.Tag; // Use dictionary tag
                    }

                    if (_stop != null 
                        && _stop(new ParseState { PreviousTag = _previousTag, Tag = _tag, SequenceDepth = _sequenceDepth }))
                    {
                        _result = DicomReaderResult.Stopped;
                        return false;
                    }
                    
                    _previousTag = _tag;

                    _parseStage = ParseStage.VR;
                }
                return true;
            }

            private bool ParseVR(IByteSource source, IMemory vrMemory)
            {
                while (_parseStage == ParseStage.VR)
                {
                    if (_tag == DicomTag.Item || _tag == DicomTag.ItemDelimitationItem
                        || _tag == DicomTag.SequenceDelimitationItem)
                    {
                        _vr = DicomVR.NONE;
                        _parseStage = ParseStage.Length;
                        break;
                    }

                    if (_isExplicitVR || _badPrivateSequence)
                    {
                        if (!source.Require(2))
                        {
                            _result = DicomReaderResult.Suspended;
                            return false;
                        }

                        source.Mark();
<<<<<<< HEAD
                        var bytes = source.GetBytes(2);

                        if (!DicomVR.TryParse(bytes, out _vr))
                        {
                            // If the VR is an empty string, try to use the first known VR of the tag
                            if(_entry != null && string.IsNullOrEmpty(Encoding.UTF8.GetString(bytes).Trim()))
=======

                        if (source.GetBytes(vrMemory.Bytes, 0, 2) != 2 || !DicomVR.TryParse(vrMemory.Bytes, out _vr))
                        {
                            // If the VR is an empty string, try to use the first known VR of the tag
                            string vr = Encoding.UTF8.GetString(vrMemory.Bytes, 0, 2).Trim();
                            if(_entry != null && string.IsNullOrEmpty(vr))
>>>>>>> 627ac359
                            {
                                _vr = _entry.ValueRepresentations.FirstOrDefault();    
                            }
                            else
                            {
                                // unable to parse VR; rewind VR bytes for continued attempt to interpret the data.
                                _vr = DicomVR.Implicit;
                                source.Rewind();
                            }
                        }
                    }
                    else
                    {
                        if (_entry != null)
                        {
                            if (_entry == DicomDictionary.UnknownTag)
                            {
                                _vr = DicomVR.UN;
                            }
                            else if (_entry.ValueRepresentations.Contains(DicomVR.OB)
                                     && _entry.ValueRepresentations.Contains(DicomVR.OW))
                            {
                                _vr = DicomVR.OW; // ???
                            }
                            else
                            {
                                _vr = _entry.ValueRepresentations.FirstOrDefault();
                            }
                        }
                    }

                    if (_vr == null)
                    {
                        _vr = DicomVR.UN;
                    }

                    _parseStage = ParseStage.Length;

                    if (_vr == DicomVR.UN)
                    {
                        if (_tag.Element == 0x0000)
                        {
                            // Group Length to UL
                            // change 20161216: if changing from UN to UL then ParseLength causes a error, since length in UL is 2 bytes while length in UN is 6 bytes. 
                            // so the source hat UN and coded the length in 6 bytes. if here the VR was changed to UL then ParseLength would only read 2 bytes and the parser is then wrong.
                            // but no worry: in ParseValue in the first lines there is a lookup in the Dictionary of DicomTags and there the VR is changed to UL so that the value is finally interpreted correctly as UL.
                            // _vr = DicomVR.UL;
                            break;
                        }
                        if (_isExplicitVR)
                        {
                            break;
                        }
                    }

                    if (_tag.IsPrivate)
                    {
                        // according to
                        // http://dicom.nema.org/medical/dicom/current/output/chtml/part05/sect_7.8.html
                        // Private Creator Data Elements numbered (gggg,0010-00FF) (gggg is odd)
                        // The VR of the private identification code shall be LO (Long String) and the VM shall be equal to 1.
                        if (_tag.Element >= 0x0010 && _tag.Element <= 0x00ff && _vr == DicomVR.UN)
                        {
                            _vr = DicomVR.LO; // force private creator to LO
                        }
                    }
                }
                return true;
            }

            private bool ParseLength(IByteSource source)
            {
                while (_parseStage == ParseStage.Length)
                {
                    if (_tag == DicomTag.Item || _tag == DicomTag.ItemDelimitationItem
                        || _tag == DicomTag.SequenceDelimitationItem)
                    {
                        if (!source.Require(4))
                        {
                            _result = DicomReaderResult.Suspended;
                            return false;
                        }

                        _length = source.GetUInt32();

                        _parseStage = ParseStage.Value;
                        break;
                    }

                    if (_isExplicitVR || _badPrivateSequence)
                    {
                        if (_vr == DicomVR.Implicit)
                        {
                            if (!source.Require(4))
                            {
                                _result = DicomReaderResult.Suspended;
                                return false;
                            }

                            _length = source.GetUInt32();

                            // assume that undefined length in implicit VR element is SQ
                            if (_length == _undefinedLength)
                            {
                                _vr = DicomVR.SQ;
                            }
                        }
                        else if (_vr.Is16bitLength)
                        {
                            if (!source.Require(2))
                            {
                                _result = DicomReaderResult.Suspended;
                                return false;
                            }

                            _length = source.GetUInt16();
                        }
                        else
                        {
                            if (!source.Require(6))
                            {
                                _result = DicomReaderResult.Suspended;
                                return false;
                            }

                            //Check for old files made with incorrect Data Element
                            //Prior versions of fo-dicom may have mistakenly used 2 bytes as a length of SV and UV (Is16bitLength = true)
                            if (_vr == DicomVR.UV || _vr == DicomVR.SV)
                            {
                                _length = source.GetUInt16();
                            }
                            else
                            {
                                source.Skip(2);
                            }

                            if (_length == 0)
                            {
                                _length = source.GetUInt32();

                                // CP-246 (#177) handling
                                // assume that Undefined Length in explicit datasets with VR UN are sequences 
                                // According to CP-246 the sequence shall be handled as ILE, but this will be handled later...
                                // in the current code this needs to be restricted to privates 
                                if (_length == _undefinedLength && _vr == DicomVR.UN && _tag.IsPrivate)
                                {
                                    _vr = DicomVR.SQ;
                                }
                            }
                        }
                    }
                    else
                    {
                        if (!source.Require(4))
                        {
                            _result = DicomReaderResult.Suspended;
                            return false;
                        }

                        _length = source.GetUInt32();

                        // assume that undefined length in implicit dataset is SQ
                        if (_length == _undefinedLength && _vr == DicomVR.UN)
                        {
                            _vr = DicomVR.SQ;
                        }
                    }

                    _parseStage = ParseStage.Value;
                }
                return true;
            }

            private bool ParseValue(IByteSource source, IMemory vrMemory)
            {
                if (_parseStage == ParseStage.Value)
                {
                    // check dictionary for VR after reading length to handle 16-bit lengths
                    // check before reading value to handle SQ elements
                    var parsedVR = _vr;

                    // check dictionary for VR after reading length to handle 16-bit lengths
                    // check before reading value to handle SQ elements
                    if (_vr == DicomVR.Implicit || (_vr == DicomVR.UN && _isExplicitVR))
                    {
                        var entry = _dictionary[_tag];
                        if (entry != null)
                        {
                            _vr = entry.ValueRepresentations.FirstOrDefault();
                        }

                        if (_vr == null)
                        {
                            _vr = DicomVR.UN;
                        }
                    }

                    if (_tag == DicomTag.ItemDelimitationItem || _tag == DicomTag.SequenceDelimitationItem)
                    {
                        // end of sequence item
                        return false;
                    }

                    while (_vr == DicomVR.SQ && _tag.IsPrivate && _length > 0)
                    {
                        if (!IsPrivateSequence(source))
                        {
                            _vr = DicomVR.UN;
                            break;
                        }

                        if (IsPrivateSequenceBad(source, _length, _isExplicitVR, vrMemory))
                        {
                            _badPrivateSequence = true;
                            // store the depth of the bad sequence, we only want to switch back once we've processed
                            // the entire sequence, regardless of any sub-sequences.
                            _badPrivateSequenceDepth = _sequenceDepth;
                            _isExplicitVR = !_isExplicitVR;
                        }
                        break;
                    }

                    var curIndex = source.Position;
                    // Fix to handle sequence items not associated with any sequence (#364)
                    if (_tag.Equals(DicomTag.Item))
                    {
                        source.Rewind();
                        _vr = DicomVR.SQ;
                    }

                    if (_vr == DicomVR.SQ)
                    {
                        // start of sequence
                        _observer.OnBeginSequence(source, _tag, _length);
                        _parseStage = ParseStage.Tag;
                        if (_length == 0)
                        {
                            _implicit = false;
                            source.PushMilestone((uint)(source.Position - curIndex));
                        }
                        else if (_length != _undefinedLength)
                        {
                            _implicit = false;
                            source.PushMilestone(_length);
                        }
                        else
                        {
                            _implicit = true;
                        }
                        var last = source.Position;

                        // Conformance with CP-246 (#177)
                        var needtoChangeEndian = false;
                        if (parsedVR == DicomVR.UN && !_tag.IsPrivate)
                        {
                            _implicit = true;
                            needtoChangeEndian = source.Endian == Endian.Big;
                        }
                        if (needtoChangeEndian)
                        {
                            source.Endian = Endian.Little;
                        }

                        ParseItemSequence(source);

                        if (needtoChangeEndian)
                        {
                            source.Endian = Endian.Big;
                        }

                        // Aeric Sylvan - https://github.com/rcd/fo-dicom/issues/62#issuecomment-46248073
                        // Fix reading of SQ with parsed VR of UN
                        if (source.Position > last || _length == 0)
                        {
                            return true;
                        }

                        _parseStage = ParseStage.Value;
                        _vr = parsedVR;
                    }

                    if (_length == _undefinedLength)
                    {
                        _observer.OnBeginFragmentSequence(source, _tag, _vr);
                        _parseStage = ParseStage.Tag;
                        ParseFragmentSequence(source);
                        return true;
                    }

                    if (!source.Require(_length))
                    {
                        _result = DicomReaderResult.Suspended;
                        return false;
                    }

                    var buffer = source.GetBuffer(_length);

                    if (buffer != null)
                    {
                        if (!_vr.IsString)
                        {
                            buffer = EndianByteBuffer.Create(buffer, source.Endian, _vr.UnitSize);
                        }
                        _observer.OnElement(source, _tag, _vr, buffer);
                    }

                    // parse private creator value and add to lookup table
                    // according to
                    // http://dicom.nema.org/medical/dicom/current/output/chtml/part05/sect_7.8.html
                    // Private Creator Data Elements numbered (gggg,0010-00FF) (gggg is odd)
                    // The VR of the private identification code shall be LO (Long String) and the VM shall be equal to 1.
                    if (_tag.IsPrivate && _tag.Element >= 0x0010 && _tag.Element <= 0x00ff)
                    {
                        var creator =
                            DicomEncoding.Default.GetString(buffer.Data, 0, buffer.Data.Length)
                                .TrimEnd((char)DicomVR.LO.PaddingValue);
                        var card = (uint)(_tag.Group << 16) + _tag.Element;

                        lock (_locker)
                        {
                            _private[card] = creator;
                        }
                    }

                    ResetState();
                }
                return true;
            }

            private async Task<bool> ParseValueAsync(IByteSource source, IMemory vrMemory)
            {
                if (_parseStage == ParseStage.Value)
                {
                    // check dictionary for VR after reading length to handle 16-bit lengths
                    // check before reading value to handle SQ elements
                    var parsedVR = _vr;

                    // check dictionary for VR after reading length to handle 16-bit lengths
                    // check before reading value to handle SQ elements
                    if (_vr == DicomVR.Implicit || (_vr == DicomVR.UN && _isExplicitVR))
                    {
                        var entry = _dictionary[_tag];
                        if (entry != null)
                        {
                            _vr = entry.ValueRepresentations.FirstOrDefault();
                        }

                        if (_vr == null)
                        {
                            _vr = DicomVR.UN;
                        }
                    }

                    if (_tag == DicomTag.ItemDelimitationItem || _tag == DicomTag.SequenceDelimitationItem)
                    {
                        // end of sequence item
                        return false;
                    }

                    while (_vr == DicomVR.SQ && _tag.IsPrivate && _length > 0)
                    {
                        if (!IsPrivateSequence(source))
                        {
                            _vr = DicomVR.UN;
                            break;
                        }

                        if (IsPrivateSequenceBad(source, _length, _isExplicitVR, vrMemory))
                        {
                            _badPrivateSequence = true;
                            // store the depth of the bad sequence, we only want to switch back once we've processed
                            // the entire sequence, regardless of any sub-sequences.
                            _badPrivateSequenceDepth = _sequenceDepth;
                            _isExplicitVR = !_isExplicitVR;
                        }
                        break;
                    }

                    var curIndex = source.Position;
                    // Fix to handle sequence items not associated with any sequence (#364)
                    if (_tag.Equals(DicomTag.Item))
                    {
                        source.Rewind();
                        _vr = DicomVR.SQ;
                    }

                    if (_vr == DicomVR.SQ)
                    {
                        // start of sequence
                        _observer.OnBeginSequence(source, _tag, _length);
                        _parseStage = ParseStage.Tag;
                        if (_length == 0)
                        {
                            _implicit = false;
                            source.PushMilestone((uint)(source.Position - curIndex));
                        }
                        else if (_length != _undefinedLength)
                        {
                            _implicit = false;
                            source.PushMilestone(_length);
                        }
                        else
                        {
                            _implicit = true;
                        }
                        var last = source.Position;

                        // Conformance with CP-246 (#177)
                        var needtoChangeEndian = false;
                        if (parsedVR == DicomVR.UN && !_tag.IsPrivate)
                        {
                            _implicit = true;
                            needtoChangeEndian = source.Endian == Endian.Big;
                        }
                        if (needtoChangeEndian)
                        {
                            source.Endian = Endian.Little;
                        }

                        await ParseItemSequenceAsync(source).ConfigureAwait(false);

                        if (needtoChangeEndian)
                        {
                            source.Endian = Endian.Big;
                        }

                        // Aeric Sylvan - https://github.com/rcd/fo-dicom/issues/62#issuecomment-46248073
                        // Fix reading of SQ with parsed VR of UN
                        if (source.Position > last || _length == 0)
                        {
                            return true;
                        }

                        _parseStage = ParseStage.Value;
                        _vr = parsedVR;
                    }

                    if (_length == _undefinedLength)
                    {
                        _observer.OnBeginFragmentSequence(source, _tag, _vr);
                        _parseStage = ParseStage.Tag;
                        await ParseFragmentSequenceAsync(source).ConfigureAwait(false);
                        return true;
                    }

                    if (!source.Require(_length))
                    {
                        _result = DicomReaderResult.Suspended;
                        return false;
                    }

                    var buffer = await source.GetBufferAsync(_length).ConfigureAwait(false);

                    if (!_vr.IsString)
                    {
                        buffer = EndianByteBuffer.Create(buffer, source.Endian, _vr.UnitSize);
                    }
                    _observer.OnElement(source, _tag, _vr, buffer);

                    // parse private creator value and add to lookup table
                    // according to
                    // http://dicom.nema.org/medical/dicom/current/output/chtml/part05/sect_7.8.html
                    // Private Creator Data Elements numbered (gggg,0010-00FF) (gggg is odd)
                    // The VR of the private identification code shall be LO (Long String) and the VM shall be equal to 1.
                    if (_tag.IsPrivate && _tag.Element >= 0x0010 && _tag.Element <= 0x00ff)
                    {
                        var creator =
                            DicomEncoding.Default.GetString(buffer.Data, 0, buffer.Data.Length)
                                .TrimEnd((char)DicomVR.LO.PaddingValue);
                        var card = (uint)(_tag.Group << 16) + _tag.Element;

                        lock (_locker)
                        {
                            _private[card] = creator;
                        }
                    }

                    ResetState();
                }
                return true;
            }

            private void ParseItemSequence(IByteSource source)
            {
                _result = DicomReaderResult.Processing;

                while (!source.IsEOF && !source.HasReachedMilestone())
                {
                    if (!ParseItemSequenceTag(source))
                    {
                        return;
                    }
                    if (!ParseItemSequenceValue(source))
                    {
                        return;
                    }
                }

                ParseItemSequencePostProcess(source);
            }

            private async Task ParseItemSequenceAsync(IByteSource source)
            {
                _result = DicomReaderResult.Processing;

                while (!source.IsEOF && !source.HasReachedMilestone())
                {
                    if (!ParseItemSequenceTag(source))
                    {
                        return;
                    }
                    if (!await ParseItemSequenceValueAsync(source).ConfigureAwait(false))
                    {
                        return;
                    }
                }

                ParseItemSequencePostProcess(source);
            }

            private bool ParseItemSequenceTag(IByteSource source)
            {
                if (_parseStage == ParseStage.Tag)
                {
                    source.Mark();

                    if (!source.Require(8))
                    {
                        _result = DicomReaderResult.Suspended;
                        return false;
                    }

                    var group = source.GetUInt16();
                    var element = source.GetUInt16();

                    _tag = DicomTagsIndex.LookupOrCreate(group, element);

                    if (_tag != DicomTag.Item && _tag != DicomTag.SequenceDelimitationItem)
                    {
                        // assume invalid sequence
                        source.Rewind();
                        if (!_implicit)
                        {
                            source.PopMilestone();
                        }
                        _observer.OnEndSequence();
                        // #565 Only reset the badPrivate sequence if we're in the correct depth
                        // This prevents prematurely resetting in case of sub-sequences contained in the bad private sequence
                        if (_badPrivateSequence && _sequenceDepth == _badPrivateSequenceDepth)
                        {
                            _isExplicitVR = !_isExplicitVR;
                            _badPrivateSequence = false;
                        }
                        return false;
                    }

                    _length = source.GetUInt32();

                    if (_tag == DicomTag.SequenceDelimitationItem)
                    {
                        // #64, in case explicit length has been specified despite occurrence of Sequence Delimitation Item
                        if (source.HasReachedMilestone() && source.MilestonesCount > _sequenceDepth)
                        {
                            ResetState();
                            return true;
                        }

                        // end of sequence
                        _observer.OnEndSequence();
                        // #565 Only reset the badPrivate sequence if we're in the correct depth
                        // This prevents prematurely resetting in case of sub-sequences contained in the bad private sequence
                        if (_badPrivateSequence && _sequenceDepth == _badPrivateSequenceDepth)
                        {
                            _isExplicitVR = !_isExplicitVR;
                            _badPrivateSequence = false;
                        }
                        ResetState();
                        return false;
                    }

                    _parseStage = ParseStage.Value;
                }
                return true;
            }

            private bool ParseItemSequenceValue(IByteSource source)
            {
                if (_parseStage == ParseStage.Value)
                {
                    if (_length != _undefinedLength)
                    {
                        if (!source.Require(_length))
                        {
                            _result = DicomReaderResult.Suspended;
                            return false;
                        }

                        source.PushMilestone(_length);
                    }

                    _observer.OnBeginSequenceItem(source, _length);

                    ResetState();
                    ++_sequenceDepth;
                    ParseDataset(source);
                    --_sequenceDepth;
                    // bugfix k-pacs. there a sequence was not ended by ItemDelimitationItem>SequenceDelimitationItem, but directly with SequenceDelimitationItem
                    bool isEndSequence = (_tag == DicomTag.SequenceDelimitationItem);
                    ResetState();

                    _observer.OnEndSequenceItem();

                    if (isEndSequence)
                    {
                        // end of sequence
                        _observer.OnEndSequence();
                        // #565 Only reset the badPrivate sequence if we're in the correct depth
                        // This prevents prematurely resetting in case of sub-sequences contained in the bad private sequence
                        if (_badPrivateSequence && _sequenceDepth == _badPrivateSequenceDepth)
                        {
                            _isExplicitVR = !_isExplicitVR;
                            _badPrivateSequence = false;
                        }
                        ResetState();
                        return false;
                    }
                }
                return true;
            }

            private async Task<bool> ParseItemSequenceValueAsync(IByteSource source)
            {
                if (_parseStage == ParseStage.Value)
                {
                    if (_length != _undefinedLength)
                    {
                        if (!source.Require(_length))
                        {
                            _result = DicomReaderResult.Suspended;
                            return false;
                        }

                        source.PushMilestone(_length);
                    }

                    _observer.OnBeginSequenceItem(source, _length);

                    ResetState();
                    ++_sequenceDepth;
                    await ParseDatasetAsync(source).ConfigureAwait(false);
                    --_sequenceDepth;
                    // bugfix k-pacs. there a sequence was not ended by ItemDelimitationItem>SequenceDelimitationItem, but directly with SequenceDelimitationItem
                    bool isEndSequence = (_tag == DicomTag.SequenceDelimitationItem);
                    ResetState();

                    _observer.OnEndSequenceItem();

                    if (isEndSequence)
                    {
                        // end of sequence
                        _observer.OnEndSequence();
                        // #565 Only reset the badPrivate sequence if we're in the correct depth
                        // This prevents prematurely resetting in case of sub-sequences contained in the bad private sequence
                        if (_badPrivateSequence && _sequenceDepth == _badPrivateSequenceDepth)
                        {
                            _isExplicitVR = !_isExplicitVR;
                            _badPrivateSequence = false;
                        }
                        ResetState();
                        return false;
                    }
                }
                return true;
            }

            private void ParseItemSequencePostProcess(IByteSource source)
            {
                // end of explicit length sequence
                if (source.HasReachedMilestone())
                {
                    source.PopMilestone();
                }

                _observer.OnEndSequence();
                // #565 Only reset the badPrivate sequence if we're in the correct depth
                // This prevents prematurely resetting in case of sub-sequences contained in the bad private sequence
                if (_badPrivateSequence && _sequenceDepth == _badPrivateSequenceDepth)
                {
                    _isExplicitVR = !_isExplicitVR;
                    _badPrivateSequence = false;
                }
            }

            private void ParseFragmentSequence(IByteSource source)
            {
                _result = DicomReaderResult.Processing;

                while (!source.IsEOF)
                {
                    if (!ParseFragmentSequenceTag(source))
                    {
                        return;
                    }
                    if (!ParseFragmentSequenceValue(source))
                    {
                        return;
                    }
                }
            }

            private async Task ParseFragmentSequenceAsync(IByteSource source)
            {
                _result = DicomReaderResult.Processing;

                while (!source.IsEOF)
                {
                    if (!ParseFragmentSequenceTag(source))
                    {
                        return;
                    }
                    if (!await ParseFragmentSequenceValueAsync(source).ConfigureAwait(false))
                    {
                        return;
                    }
                }
            }

            private bool ParseFragmentSequenceTag(IByteSource source)
            {
                if (_parseStage == ParseStage.Tag)
                {
                    source.Mark();

                    if (!source.Require(8))
                    {
                        _result = DicomReaderResult.Suspended;
                        return false;
                    }

                    var group = source.GetUInt16();
                    var element = source.GetUInt16();

                    var tag = new DicomTag(@group, element);

                    if (tag != DicomTag.Item && tag != DicomTag.SequenceDelimitationItem)
                    {
                        throw new DicomReaderException($"Unexpected tag in DICOM fragment sequence: {tag}");
                    }

                    _length = source.GetUInt32();

                    if (tag == DicomTag.SequenceDelimitationItem)
                    {
                        // end of fragment
                        _observer.OnEndFragmentSequence();
                        _fragmentItem = 0;
                        ResetState();
                        return false;
                    }

                    _fragmentItem++;
                    _parseStage = ParseStage.Value;
                }
                return true;
            }

            private bool ParseFragmentSequenceValue(IByteSource source)
            {
                if (_parseStage == ParseStage.Value)
                {
                    if (!source.Require(_length))
                    {
                        _result = DicomReaderResult.Suspended;
                        return false;
                    }

                    var buffer = source.GetBuffer(_length);
                    buffer = EndianByteBuffer.Create(buffer, source.Endian, _fragmentItem == 1 ? 4 : _vr.UnitSize);
                    _observer.OnFragmentSequenceItem(source, buffer);

                    _parseStage = ParseStage.Tag;
                }
                return true;
            }

            private async Task<bool> ParseFragmentSequenceValueAsync(IByteSource source)
            {
                if (_parseStage == ParseStage.Value)
                {
                    if (!source.Require(_length))
                    {
                        _result = DicomReaderResult.Suspended;
                        return false;
                    }

                    var buffer = await source.GetBufferAsync(_length).ConfigureAwait(false);
                    buffer = EndianByteBuffer.Create(buffer, source.Endian, _fragmentItem == 1 ? 4 : _vr.UnitSize);
                    _observer.OnFragmentSequenceItem(source, buffer);

                    _parseStage = ParseStage.Tag;
                }
                return true;
            }

            private void ResetState()
            {
                _parseStage = ParseStage.Tag;
                _tag = null;
                _entry = null;
                _vr = null;
                _length = 0;
            }

            private static bool IsPrivateSequence(IByteSource source)
            {
                source.Mark();

                try
                {
                    var group = source.GetUInt16();
                    var element = source.GetUInt16();
                    var tag = new DicomTag(group, element);

                    if (tag == DicomTag.Item || tag == DicomTag.SequenceDelimitationItem)
                    {
                        return true;
                    }
                }
                finally
                {
                    source.Rewind();
                }

                return false;
            }

            private bool IsPrivateSequenceBad(IByteSource source, uint count, bool isExplicitVR, IMemory vrMemory)
            {
                source.Mark();

                try
                {
                    // Skip "item" tags; continue skipping until length is non-zero (#223)
                    // Using & instead of && enforces RHS to be evaluated regardless of LHS
                    uint length;
                    while (source.GetUInt16() == DicomTag.Item.Group &&
                           source.GetUInt16() == DicomTag.Item.Element &&
                           (length = source.GetUInt32()) < uint.MaxValue)   // Dummy condition to ensure that length is included in parsing
                    {
                        // Length non-zero, end skipping (#223)
                        if (length > 0)
                        {
                            break;
                        }

                        // Handle scenario where last tag is private sequence with empty items (#487)
                        count -= 8;
                        if (count <= 0)
                        {
                            return false;
                        }
                    }

                    source.GetUInt16(); // group
                    source.GetUInt16(); // element

<<<<<<< HEAD
                    var bytes = source.GetBytes(2);
                    if (DicomVR.TryParse(bytes, out DicomVR dummy))
=======
                    if (source.GetBytes(vrMemory.Bytes, 0, 2) == 2 && DicomVR.TryParse(vrMemory.Bytes, out DicomVR dummy))
>>>>>>> 627ac359
                    {
                        return !isExplicitVR;
                    }
                    // unable to parse VR
                    if (isExplicitVR)
                    {
                        return true;
                    }
                }
                finally
                {
                    source.Rewind();
                }

                return false;
            }

            #endregion
        }

        #endregion
    }
}<|MERGE_RESOLUTION|>--- conflicted
+++ resolved
@@ -401,21 +401,12 @@
                         }
 
                         source.Mark();
-<<<<<<< HEAD
-                        var bytes = source.GetBytes(2);
-
-                        if (!DicomVR.TryParse(bytes, out _vr))
-                        {
-                            // If the VR is an empty string, try to use the first known VR of the tag
-                            if(_entry != null && string.IsNullOrEmpty(Encoding.UTF8.GetString(bytes).Trim()))
-=======
 
                         if (source.GetBytes(vrMemory.Bytes, 0, 2) != 2 || !DicomVR.TryParse(vrMemory.Bytes, out _vr))
                         {
                             // If the VR is an empty string, try to use the first known VR of the tag
                             string vr = Encoding.UTF8.GetString(vrMemory.Bytes, 0, 2).Trim();
                             if(_entry != null && string.IsNullOrEmpty(vr))
->>>>>>> 627ac359
                             {
                                 _vr = _entry.ValueRepresentations.FirstOrDefault();    
                             }
@@ -1282,12 +1273,7 @@
                     source.GetUInt16(); // group
                     source.GetUInt16(); // element
 
-<<<<<<< HEAD
-                    var bytes = source.GetBytes(2);
-                    if (DicomVR.TryParse(bytes, out DicomVR dummy))
-=======
                     if (source.GetBytes(vrMemory.Bytes, 0, 2) == 2 && DicomVR.TryParse(vrMemory.Bytes, out DicomVR dummy))
->>>>>>> 627ac359
                     {
                         return !isExplicitVR;
                     }
