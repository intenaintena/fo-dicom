#### v.4.0.2 (TBD)
* Bug fix: prevent resource leak when DesktopNetworkListener waits for new TCP clients
* Updated to DICOM Dictionary 2019a (#724)
* Add pure managed JpegLosses Decoder to DICOM.NetCore project
* Upgraded native libraries to MSVC platform toolset v141 (VS 2017) (#814)
* Replaced deprecated licenseUrl tags in NuGet specification files (#813)
* Add validation of content when adding DICOM elements to DicomDataset. This validation is skipped when reading files or receiving data via network.
* Be more prudent when releasing association after the linger timeout (#840)
* A completely new DicomClient, under the namespace Dicom.Network.Client.DicomClient (beware of confusion with Dicom.Network.DicomClient!)
  * The intent is that the old Dicom.Network.DicomClient will disappear in the next major update, so the namespace confusion shouldn't last very long.
  * For now, both versions can be used side by side according to your needs. All of our unit tests cover both implementations. 
  * The new Dicom.Network.Client.DicomClient sports the following characteristics:
    * Redesigned architecture using state pattern. This makes the DicomClient a lot more robust in various scenarios (abort while sending requests, disconnect while releasing association, etc)
    * Completely async from the very start
    * Full and graceful cancellation support using CancellationToken. Upon cancellation, no more requests will be sent, the association will be released and the connection closed gracefully.
    * One DicomClient instance per DICOM server. The host, port and other server related parameters are moved to the DicomClient constructor.
    * More hooks to react to the various states a DicomClient goes through. (e.g. when connecting, when lingering the association, etc.)
* Bug Fix: Fixed wrong interpretation and application of LUT for PALETTE COLOR images (#817)
* Bug Fix: Allow any SOP Class to be set as Affected SOP CLass in C-FIND requests (#808)
* Bug Fix: Don't drop connection right after releasing an association (#839)
* Bug Fix: Wait for release of previous association before opening a new one  (#833)
* Bug Fix: When a connection is still open but the association is already released, create a new association (#833)
* Bug Fix: When adding datasets to a DicomDirectory where some patientNames have trailing ^, then they were not recognized as one patient (#765)
* Bug Fix: Anonymizer throws exception on private tags (#771)
* Bug Fix: Linear windowing wrong in corner cases (#816)
* Bug Fix: Fix DicomClient getting stuck when sending one request fails completely (#848)
* Added Modality LUT Sequence and VOI LUT Sequence functionality when generating a DICOM Image.
* Bug Fix: Logging requests with very long private tags throws exception (#846)
* Bug Fix: turn off validation when creating CFind-, CGet- or CMove-Requests, since there are no newly generated data included, but already existing UIDs have to be added there. (#860, #842)
* Bug Fix: generation of DicomUID using obsolete method Generate("name") resulted in invalid UIDs. (#862)
* Bug Fix: Disabling dataset validation for file meta information objects. (#859)
* Bug Fix: JPEG 2000 decodes wrong colors in .NET Core (#850)
* Enable secure DICOM Tls 1.0, 1.1 and 1.2 (#872)
<<<<<<< HEAD
* Bug Fix: Photometric Interpretation updates on Transfer Syntax changes (#836)
=======
* Bug Fix: DicomOverlayData OriginX and OriginY were swapped
>>>>>>> 1d919397

#### v.4.0.1 (3/13/2019)
* change IFileReference and IByteBuffer to have offset of type long so that big files can be processed (#743)
* internally identify dicom servers by port/ipadress combination instead of only port (#699)
* DicomDirectory.AddFile returns a reference to the newly added patient-, study-, series- and instance-Record.
* Update Json DS validation regex (#643)
* Add option to DicomFile.Open how to deal with large tags (#617)
* DicomFileMetaInformation now uses pre-existing SourceAET where possible
* PixelData.GetMinMax now has 2 overloads, one that takes padding into account and one wihtout the padding parameter (#675)
* string.ToUpper() is replaced by string.ToUpperInvariant() to prevent bad character conversion on turkish system
* Fix detecting default windowing if a dataset contains several windows configurations (#741)
* Fix bug in .net core when a image is both flipped in x and y direction (#721)
* Pass through the timeout parameter from DicomClient.Send to the constructor of DesktopNetworkStream (#732)
* Added appveyor.yml file for ci by this setting (#729)
* Bug Fix : anonymized patient name is now encoded with same character set as the original Dicom.
* add DicomUID.IsVolumeStorage.
* Bug Fix : DICOM server may throw DicomDataException on association when non-standard transfer syntax was proposed (#749)
* allow Query/Register/Unregister transfer syntax.
* DicomCFindRequest should allow defnition of Query Retrieve Information Model (#708)
* Bug fix : DicomUIDGenerator.GenerateDerivedFromUUID converts Guids incorrectly to the DICOM "2.25." + UUID format (#762)
* Bug Fix : TryGetValue, TryGetValues, TryGetSingleValue should return false instead of throw exception. (#746)
* Add methods to calculate localizer lines (#779)
* Bug Fix : DicomPixelData.Create throws Exception if BitsAllocated >= 32 (#716)
* Bug Fix: GetValues<object> on empty element may throw ArgumentOutOfRangeException (#720)
* Serilog for .NET Standard 1.3/.NET Core (#772)
* Bug Fix : DicomServer does not close TcpClient/socket after client closed connection (#795)
* Bug Fix : JsonDicomConverter should decode BulkDataURI element(#796)
* Bug Fix: fix deserialization of Json when the VR-property is not on first position (#730) 
* DicomClient uses StrongBox to reduce memory consumption (#794)
* Bug Fix: C-STORE request may hang. (#792)

#### v.4.0.0 (9/24/2018)
* Demonstrate and fix error in RLELossless Transfer Syntax Codec
* Fixing 2 UWP Networking Bugs (#636, #637)
* Add List of known Private UID's (#589)
* DicomReader: Prevent premature exit from privateBadSequence when private sequence contains sub-sequence (#565 #626)
* Saving a file with deflated transfer syntax occasionally fails (#621)
* Anonymizer not removing Sequences (#610 #611)
* Deprecate DicomClient.WaitForAssociation and provide association events (#605 #609)
* Subclassing DicomServer (#602 #604)
* Support CP-1066 (#597 #606)
* DicomDataset.Add and .AddOrUpdate overloads with Encoding parameter (#596 #607)
* Code generator support for anonymization data (#594 #595)
* DicomServer to listen on IPv6 socket (#588 #604)
* DicomAnonymizer blank DicomDate/DicomDateTime to DateTime.MinValue instead of empty value (#576 #593)
* DicomAnonymizer ignores the PatientName and PatientID in the SecurityProfile (#575 #592)
* Private group not added to tag when private tag item is added to dataset (#570 #577)
* ReceivingApplicationEntityTitle and SendingApplicationEntityTitle omitted during Save (#563 #569)
* Downgrade desktop libraries to framework version 4.5 (#561 #562)
* Add support for Unity 2017.1 platform (#560 #585)
* Handle fragmented OW pixel data when creating EncapsulatedPixelData for new pixel data (#553 #586) 
* DicomImage is not thread safe (#552 #582)
* DicomUIDGenerator.Generate UID Collisions (Non-unique UIDs) (#546 #571)
* Correct interpolation of rescaled overlay graphics (#545 #558)
* Some getters of optional sequences do not account for missing sequence (#544 #572)
* A-ASSOCIATE-AC PDU parsing incorrect (#543 #583 #590 #591)
* DicomCFindRequest is unsuitable for "Search for Unified Procedure Step (C-FIND)" (#540 #580)
* DicomClient proposes wrong presentation context in .NET core with codec that does not support 16 bit encoding (#538 #600)
* Private tag is listed out or order (#535 #566)
* JsonDicomConverter.ParseTag is very slow for keyword lookups (#533 #531)
* DicomDictionary.GetEnumerator() is very slow (#532 #534)
* DicomPixelData.BitsAllocated setter removed (#528 #564)
* Complete list of transfer syntax fields from the DICOM Standard (#526 #599)
* DicomClient.SendAsync will never return when certain non-transient exceptions are thrown (#525 #584)
* CStore-SCU always adds a PC with LEExplicit and LEImplicit (#524 #541)
* Added Maximum Clients Allowed to restrict connection to SCP (#523 #573)
* Updated JPEG-LS to latest CharLS commit (#517)
* Support for anonymization, deflated and compressed transfer syntaxes on Unity (#496)
* Support for up to 16 bit JPEG 2000 codecs on Android, iOS, Mono and .NET Core (#496)
* Added missing encodings for .NET Core (#481 #486)
* Update to latest DICOM Standard 2018b (#480 #482 #536 #537 #555 #559 #619 #676)
* Convert .NET Core projects to use VS 2017 .csproj project files (#470 #473)
* Add TextWriterLogger (#461 #542)
* Call to DicomServer.Stop does not remove all clients (#456 #464)
* Repository re-organization (#445 #446 #447 #448 #451 #452 #455 #462 #463 #465 #467 #468 #469 #476 #477 #478)
* Hololens support on Unity (#431 #556)
* Deprecate Legacy class library (#415 #449)
* Provide System.Drawing.Bitmap support for image rendering with .NET Core (#409 #450 #459)
* Added optional parameter for use in extended DicomService (#348 #441)
* Consistently asynchronous networking API (#331 #584)
* Pass through unsupported user data during PDU parsing (#242 #443)
* Remove warning messages during build (#33 #438)
* Online and NuGet packages API documentation (#28 #459 #466 #574 #584)
* Status code in respose got lost and mapped to an internally known status code (#616)
* WinFormsImage may throw exception on Dispose or on GC (#634)
* Fix StackOverflowException in Vector3D multiplication (#640)

#### v.3.0.2 (4/20/2017)
* DicomRejectReason enumerables should be parsed w.r.t. source (#516 #521)
* Incorrect numerical value on RejectReason.ProtocolVersionNotSupported (#515 #520)
* Add private creator to private tags when deserializing json (#512 #513)
* Adding private tags implicitly uses wrong VR (#503 #504)
* Add option in DicomServiceOptions for max PDVs per PDU (#502 #506)
* DicomResponse.ErrorComment is always added in the DicomResponse.Status setter, even for successes (#501 #505)
* DicomStatus.Lookup does not consider priority in matching (#499 #498)
* DesktopNetworkListener can throw an exception which causes DicomServer to stop listening (#495 #519)
* Cannot create DICOMDIR after anonymizing images (#488 #522)
* Cannot parse dicom files if the last tag is a private sequence containing only empty sequence items (#487 #518)
* If the connection is closed by the host, DicomClient will keep trying to send (#472 #489)
* N-CREATE response constructor throws when request command does not contain SOP Instance UID (#484 #485)
* Cannot render YBR_FULL/PARTIAL_422 with odd number of columns (#471 #479)
* Dicom Server listener consumes large amount of memory if http request is sent to listener (#327 #509)

#### v.3.0.1 (3/06/2017)
* Add runtime directives to enable .NET Native builds for UWP (#424 #460)
* YBR_FULL_422 JPEG Process 14 SV1 compressed image incorrectly decoded (#453 #454)

#### v.3.0.0 (2/15/2017)
* DICOM Anonymizer preview (#410 #437)
* Client should not send if association rejected (#433 #434)
* Deploy error for Unity based applications on Hololens (#431 #432)
* Add method "AddOrUpdatePixelData" to the DicomDataset (#427 #430)
* Adding too many presentation contexts causes null reference exception in DicomClient.Send (#426 #429)
* Serialize to XML according to DICOM standard PS 3.19, Section A (#425)
* Invalid reference in Universal targets build file (#422 #423)
* Alpha component is zero for color images on UWP, .NET Core and Xamarin platforms (#421 #428)
* Print SCP exception due to insufficient DicomDataset.AddOrUpdate refactoring (#353 #420)
* Invalid decoding of JPEG baseline RGB images with managed JPEG codec (#417 #419)
* DicomFile.Save throwing an exception in DotNetCore for macOS (#411 #413)
* Added method GenerateUuidDerived (#408)
* Padding argument not accounted for in some IPixelData.GetMinMax implementations (#406 #414)
* Incorrect handling of padded buffer end in EvenLengthBuffer.GetByteRange (#405 #412)
* Unhandled exception after error in JPEG native decoding (#394 #399)
* DicomDataset.Get&lt;T[]&gt; on empty tag should not throw (#392 #398)
* Efilm 2.1.2 seems to send funny presentation contexts, break on PDU.read (#391 #397)
* Improved reliability in DicomClient.Send (#389 #407)
* Cannot catch exceptions while doing C-STORE if I close my network connection (#385 #390)
* Handle UN encode group lengths and missing last item delimitation tag (#378 #388)
* Invalid handling of overlay data type, description, subtype and label (#375 #382)
* Incorrect message logged when async ops are not available, but requested (#374 #381)
* Fix get object for all DicomValueElement inheritors (#367 #368)
* Handle parsing sequence items not associated with any sequence (#364 #383 #435 #436)
* System Out Of Memory Exception when saving large DICOM files (#363 #384)
* Null characters not trimmed from string values (#359 #380)
* Corrected JPEG-LS encoding and JPEG decoding for YBR images (#358 #379 #416 #418)
* Cannot override CreateCStoreReceiveStream due to private fields (#357 #386)
* DicomClient multiple C-Store request cause exception when AsyncOps is not negotiated (#356 #400)
* Enable registration of private UIDs (#355 #387)
* DICOM Parse error - Stack empty (#342)
* Invalid abort upon exception in P-Data-TF PDU processing (#341 #401)
* Sufficient image creation when Bits Allocated does not match destination type size (#340 #350)
* Some Dicom Printer refuse print requests from fo-dicom (#336)
* DicomContentItem.Children() throws exception when there are no children (#332 #333)
* Functional changes in Dataset.Add, rename of ChangeTransferSyntax (#330 #343)
* Added support for more date/time formats (#328 #352)
* Exception if Storage Commitment N-Event Report response does not contain EventID tag  (#323 #329)
* ImageDisposableBase implicit destructor missing (#322 #326)
* Dicom Response Message should be sent using the same Presentation Context in the Request (#321)
* DicomDataset.Contains(DicomTag tag) matches on object, will not find private tags (#319 #351)
* Add DICOM VR Codes as constants (#315)
* DicomClient should be able to C-STORE non-Part 10 DICOM files (#306 #307)
* Incorrect dependency in fo-dicom.Universal.nuspec (#300 #301)
* GetDateTime method does not handle missing date and time tags (#299 #302)
* Print SCP sample reports exception due to missing ActionTypeID in N-ACTION response (#298 #308)
* Red and Blue bytes swapped in color images on iOS (#290 #291)
* Support creating DS Value elements from string and IByteBuffer (#288)
* Pixel Data not null-padded to even length (#284 #286)
* Merge core and platform assemblies (#280 #283)
* ChangeTransferSyntax throws an exception (J2k 16-bit -&gt; Jpeg Lossy P 4) (#277 #281)
* Merge DicomUID partial files (#268 #270)
* Wrong description for some tags (#266 #271)
* DicomFileMetaInformation overly intrusive (#265 #285)
* Type 3 property getters in DicomFileMetaInformation throw when tag not defined (#262 #264)
* Invalid DicomDateTime output format (#261 #269)
* NLog Formatted Logging Failing (#258 #260)
* .NET Core Library Build Request (#256 #294 #296 #297 #310 #311 #325 #334)
* Adaptations for fo-dicom on Unity platform (#251 #252 #253 #255 #257 #263 #287 #289 #292 #293)
* Log4net event logging config not working with AssemblyInfo.cs XMLConfigurator (#244 #248)
* Implement SOP Class Extended Negotiation (#241 #243 #304 #305)
* DicomClient.Send DicomAssociationRejectedException not working (#239 #249)
* Dicom.Platform.rd.xml file should be included as Embedded Resource (#237 #247)
* DicomIntegerString.Get&lt;T&gt;() throws for enums and non-int value types (#231 #212 #226)
* Upgrade dictionary to latest DICOM version 2016e (#229 #233 #245 #246 #317 #318 #360 #362 #372 #373)
* Deflate Transfersyntax (#227 #259)
* Use an editorconfig-file (#216 #215)
* Upgrade to Visual Studio 2015 toolset (#214 #217)
* Limited debug info for DicomDataset (#210 #211)
* Allow specifying AbstractSyntax distinct from RequestedSOPClassUID (#208 #209)
* Separate NuGet packages for all supported platforms (#206 #207 #275 #282)
* Support more date-time parser formats (#205)
* DicomDecimalString constructor fails with decimals if CurrentCulture has decimal commas (#202 #203)
* Add VR Other Long (OL) (#201 #232)
* Improved reliability in network operations (#199 #234 #312 #314 #316 #324)
* If DicomServer already running, get instance of them (#191 #250)
* Implement JSON serialization and deserialization of DICOM objects (#182 #186)
* Open and save DicomDirectory to Stream (#181 #235)
* Implement C-GET support (#180 #309)
* Exposing network infos (ip and port) in association (#173 #225 #377)
* Consider implementing DicomDataset.Clone() as "DeepClone" (#153 #313)
* Image compression/decompression for Mono and Xamarin (#128 #279 #295)

#### v2.0.2 (2/15/2016)
* "Index was outside the bounds of the array" in PrecalculatedLUT indexer (#219 #221)
* DicomReader reads past end of file if empty private sequence is last attribute in dataset (#220 #222)
* DicomReader reads past end of file if first private sequence item is zero length (#223 #224)

#### v2.0.1 (1/22/2016)
* DICOM CP-246 not handled correctly in DicomReader (#177 #192)
* Fix for #64 breaks parsing of valid datasets (#178 #184 #194)
* Invalid VR in explicit dataset leads to 'silent' stop (#179 #196)
* DicomDictionary.UnknownTag missing new VRs OD, UC and UR (#183 #185)
* DicomPixelData.Create is broken for signed pixel data with BitsAllocated != BitsStored (#187 #189)
* CompositeByteBuffer ArgumentException (#195 #198)

#### v2.0.0 (1/14/2016)
* Removed Modality Dicom Tag in Study Request (#166)
* Checking for valid Window Center and Window Width values before using in GrayscaleRenderOptions (#161 #163)
* Initialize managers automatically via reflection (#148 #149)
* Message Command Field Priority invalid for C-ECHO and all DIMSE-N Requests (#141 #143)
* Overlay data error corrections (#110 #138 #140)
* Report status for additional presentation contexts (#137 #139)
* Extended stop parsing functionality with support e.g. for sequence depth (#136 #142)
* Handle simultaneous use of explicit sequence length and sequence delimitation item (#64 #135)
* Parse error when encapsulated pixel data appears inside sequence item (#133 #134)
* Universal Windows Platform library with networking, imaging and transcoding capability (#118 #124 #125 #126 #132)
* Improved exception reporting for NLog (#121 #122)
* MetroLog connector is Portable Class Library (#119 #120)
* Fix of concurrency bugs in DicomDictionary (#114 #115 #151 #152)
* Xamarin Android platform library with imaging cabability (#113 #117)
* Xamarin iOS platform library with imaging cabability (#111 #112)
* Portable Core and platform-specific assemblies, including basic Mono implementation (#13 #93 #94 #60 #109)
* Network abstraction layer (#86 #106 #156 #159 #160 #157 #164 #158 #165 #167 #175)
* Transcoder abstraction layer (#102 #105)
* Synchronized LogManager API with other managers (#103 #104)
* Image abstraction layer (#83 #85 #92 #101 #144 #145 #150)
* I/O abstraction layer (#69 #78 #97 #100)
* Provide Task Asynchronous Pattern (async/await) for file I/O and network operations (#65 #90 #96 #98 #99 #107 #116 #130 #131)
* Provide NullLogger for disabled logging (#89 #91)
* Improved NuGet installation procedure for codec assemblies (#87 #88 #123)
* DICOM Dump can ignore private dictionary (#84)
* API for applying color LUT on grayscale image (#79 #81 #146 #147)
* Log4Net connector and NuGet package (#76 #77)
* JPEG, JPEG-LS and JPEG2000 source code updated to latest applicable version (#74 #75)
* Reverted memory mapped file implementation for image loading (#71 #72 #73)
* MetroLog connector and NuGet package (#59 #68)

#### v1.1.0 (8/10/2015)
* Enable configuration of default encoding in the DicomDatasetReaderObserver (#54)
* DicomDataset.Add(DicomTag, ...) method does not support multi-valued LO, PN, SH and UI tags (#51)
* Explicit VR file parsing failures due to strictness (#47)
* Overlay scaling in WPF images (#46)
* Prevent non-socket related exceptions from being swallowed (#45)
* Codec loading - add logging and default the search filter wildcard (#41)
* Use memory mapped file buffer to improve large image reading (#17)
* Improved reliability in search for native codec assemblies (#14)
* Consistent handling of Get&lt;T&gt; default values (#10)
* DICOM dictionary (tags and UIDs) updated to version 2015c (#9, #44)
* UC, UR and OD value representations added (#9, #48)
* Serilog support added; NLog and Serilog loggers moved to separate assemblies (#8, #34)
* Corrected Color32.B getter (#7)
* Upgraded to .NET 4.5 and C/C++ toolset v120 (#4)
* Use UTF-8 encoding where appropriate (#2, #20, #21)
* Fixed JPEG Codec memory corruption when encoding decoding on the same process for long period (#1)

#### v1.0.38 (withdrawn)
* Fix OW swap for single byte images
* Better handling of long duration and aborted connections
* Many imported extensions and bug fixes!

#### v1.0.37 (2/19/2014)
* Add DICOM Compare tool to project
* Add support for disabling TCP Nagle algorithm
* Better handling of aborted connections
* Fix some UID values containing encoding characters
* Fix extraction of embedded overlays
* Utility methods for calculating window/level
* Use number keys to change W/L calculation mode in dump utility
* Use O key to show/hide overlays in dump utility
* Fix byte swapping for Implicit VR single byte images

#### v1.0.36 (8/6/2013)
* Fix bug sorting private tags
* Ability to add private tags to dataset
* Better handling of improperly encoded private sequences
* Fix bug adding presentation contexts from requests
* Fix typo in N-Set response handler

#### v1.0.35 (7/5/2013)
* Fix bug adding presentation contexts with Implicit Little Endian syntax
* Add option to use the remote AE Title as the logger name
* Miscellaneous improvements and fixes

#### v1.0.34 (6/27/2013)
* Fix bug returning default value for zero length elements
* Fix exception when disposing DicomDirectory
* Fix menu bug in DICOM Dump utility when changing syntax to JPEG Lossless
* Fix bug matching private DICOM tags
* Add classes for basic structured report creation
* Ability to browse multiframe images in DICOM Dump utility
* Ability to recover when parsing invalid sequences
* Ability to parse improperly encoded private sequences

#### v1.0.33 (4/28/2013)
* Add logging abstraction layer to remove runtime dependency on NLog
* Fix bug reading duplicate entries in DICOM dictionary
* Fix bug storing AT values
* Fix bug sorting private DICOM tags
* Fix bug using custom DicomWriteOptions

#### v1.0.32 (3/12/2013)
* DICOM Media example by Hesham Desouky
* Move DicomFileScanner to Dicom.Media namespace
* Add WriteToConsole logging extension method
* Increase line length of dataset logging extension methods
* Fix reading of sequences in DICOMDIR files (Hesham Desouky)
* Improve rendering performance by precalculating grayscale LUT
* Ability to render single-bit images
* Fix hash code implementation for private tags
* Miscellaneous improvements and fixes

#### v1.0.31 (1/13/2013)
* Improved portability and fewer compiler warnings (Anders Gustafsson)
* Ensure frame buffers created by codecs have even length
* Import DicomFileScanner from mDCM
* Ability to save datasets and images in DICOM Dump utility
* Ability to change tranfer syntax in DICOM Dump utility
* Fix loss of embedded overlay data during compression
* Fix rendering of big endian images
* Miscellaneous improvements and fixes

#### v1.0.30 (1/1/2013)
* Fix bug rescaling DicomImage (Mahesh Dubey)
* Add rules for matching and transforming DICOM datasets
* Miscellaneous improvements and fixes

#### v1.0.29 (12/22/2012)
* Minor modifications to facilitate library porting to Windows Store apps (Anders Gustafsson)
* Convert unit tests to use MS Unit Testing framework
* Move DICOMDIR classes back to Dicom.Media namespace
* Change DicomDirectory Open/Save methods to be consistent with DicomFile usage
* Fix bug decoding single frame from a multiframe image (Mahesh Dubey)

#### v1.0.28 (12/12/2012)
* Display exception message in DICOM Dump for image rendering errors
* Remove serialization members
* Fix bug where frame is not added to OtherWordPixelData (Mahesh Dubey)
* Fix bug where exception is not thrown for out of range frame numbers in GetFrame() (Mahesh Dubey)
* Fix bug where internal transfer syntax is not set when transcoding file (Mahesh Dubey)
* Add request/response classes for DICOM Normalized services
* Change DicomCStoreRequest constructor to use SOP Class/Instance UIDs from dataset instead of FMI
* Experimental support for DICOM directory files (Hesham Desouky)

#### v1.0.27 (10/30/2012)
* Ensure that file handles are closed after opening or saving DICOM file
* Add ability to move file pointed to by FileReference
* Fix window/level settings not being applied to rendered DicomImage
* Fix processing order of received DIMSE responses
* Process P-Data-TF PDUs on ThreadPool
* Temporary fix for rendering JPEG compressed YBR images
* Fix Async Ops window for associations where it is not negotiated
* Fix bug reading Palette Color LUT with implicit length
* Support decompression and rendering of JPEG Process 2 images
* Enable modification of Window/Level in DicomImage

#### v1.0.26 (10/19/2012)
* Advanced DIMSE logging options for DicomService base class
* Advanced configuration options for P-Data-TF PDU buffer lengths
* Fix bug where final PDV may not be written to P-Data-TF PDU
* Fix bug reading DIMSE datasets from network

#### v1.0.25 (10/18/2012)
* Fix min/max pixel value calculation for unsigned 32-bit pixel values
* Fix collection modified exception when calculating group lengths
* Better handling of null values when adding elements to dataset
* Fix default values when accessing SS/US element values (Anders Gustafsson, Cureos AB)
* Fix decoding of JPEG2000 images with signed pixel data (Mahesh Dubey)
* Ability to decompress single frame from dataset (Mahesh Dubey)
* Use ThreadPoolQueue to process related response messages in order

#### v1.0.24 (10/01/2012)
* Change the default presentation context transfer syntax acceptance behavior to prefer the SCU proposed order
* Reject all presentation contexts that have not already been accepted or rejected when sending association accept
* Add finalizers to temp file classes to catch files not deleted at application exit
* Remove Exists() method from DicomDataset (duplicates functionality of Contains())
* Extension methods for recalculating and removing group length elements
* Force calculation of group lengths when writing File Meta Info and Command datasets
* Fix exception when attempting to display ROI overlays
* Add ability to extract embedded overlays from pixel data
* Detect incorrect transfer syntax in file meta info
* Add support for reading and displaying GE Private Implicit VR Big Endian syntax

#### v1.0.23 (09/26/2012)
* Fix W/L calculation creating negative window width
* Round VOI LUT values instead of casting away fraction
* Fix bug reading signed pixel data from buffer
* Fix encoding of JPEG2000 images with signed pixel data
* Throttle queueing of PDUs to prevent out of memory errors for very large datasets
* Better management of PDU buffer memory
* Better handling for irregular specific character sets
* Support displaying images without specified photometric interpretation
* Ability to read files without preamble or file meta information (including ACR-NEMA)

#### v1.0.22 (09/25/2012)
* Add Offending Element tags to C-Move response output
* Add exception handling for C-Store requests with unparsable datasets
* Handle ObjectDisposedExceptions in network operations
* Fix transcoding between uncompressed transfer syntaxes
* Don't parse values for IS and DS elements if returning string types
* Add AMICAS private tags (AMICAS0) to private dictionary
* Add support for 32-bit pixel data (Anders Gustafsson, Cureos AB)
* Better handling of default item in Get&lt;&gt; method (Anders Gustafsson, Cureos AB)
* Support opening DicomFile from Stream (Anders Gustafsson, Cureos AB)
* Add support SIGMOID VOI LUT function
* Better handling of size and position of image display window in DICOM Dump
* Fix calculation of W/L from smallest/largest pixel value elements
* Fix viewing of images with bits allocated == 16 and bits stored == 8
* Add support for image scaling in DicomImage
* Use library to scale images before displaying in DICOM Dump
* Calculate W/L from pixel data values if no defaults are available
* Add ability to Get&lt;&gt; Int32 values from US/SS elements
* Add ability to Get&lt;&gt; DicomVR and IByteBuffer from elements
* Add ability to Get&lt;&gt; byte[] from elements
* Add ability to render basic PALETTE COLOR images
* Fix unnecessary byte swap for 8-bit pixel data stored in OW
* Add DicomFileException to allow better chance of recovery from parse errors
* Add maximum PDU length to association output
* Fix major bug in writing PDataTF PDUs; improvements in performance and memory usage
* Add ability to propose additional transfer syntaxes in C-Store request

#### v1.0.21 (09/14/2012)
* Add connection close event and socket error handlers to DicomService
* Fix C-Store SCP example's constructor not passing logger

#### v1.0.20 (09/13/2012)
* Fix exception in DicomClient when releasing association

#### v1.0.19 (09/13/2012)
* Force passing of Logger to DicomService constructor (may be null)

#### v1.0.18 (09/13/2012)
* Print Offending Element values when outputing request to log
* Add ability to pass custom logger to DicomService based classes

#### v1.0.17 (09/12/2012)
* Check overlay group before attempting to load overlay data
* Add ability to copy value column to clipboard in DICOM Dump
* Fix DicomClient linger timeout and add release timeout

#### v1.0.16 (09/11/2012)
* Fix decompression of JPEG Baseline Process 1 images
* Fix conversion of YBR to RGB in JPEG compressed images
* Add ability to handle encapsulated OW pixel data
* Better handling of grayscale images without Window/Level in dataset

#### v1.0.15 (09/06/2012)
* Add ability to store user state object in DicomService based classes
* Add ability to store user state object in DicomClient
* Fix handling of UIDs in DicomCFindRequest
* Fix comparison of private DicomTags
* Add shortcut constructor for private DicomTags
* Handle null DicomDateRange in DicomDataset.Add()
* Modality Worklist C-Find helper method

#### v1.0.14 (09/05/2012)
* Fix bug in DicomDatasetReaderObserver handling zero length Specific Character Set elements
* Fix bug in DICOM Dump when displaying zero length UIDs
* Load implementation version from assembly info

#### v1.0.13 (09/04/2012)
* Add ability for library to create and manage temp files
* User state object for DIMSE requests and responses
* Fix reading of elements with unknown dictionary VR (Justin Wake)
* Fix handling of UIDs in DicomCMoveRequest (Justin Wake)
* Add version to file meta information
* Add support for multiframe images in DicomImage

#### v1.0.12 (08/27/2012)
* Add private dictionary to assembly
* Fix parsing errors when reading private dictionaries
* Fix reading of private tags
* Miscellaneous enhancements

#### v1.0.11 (08/23/2012)
* Accept unknown transfer syntaxes
* Add ability to write DICOM dataset to string

#### v1.0.10 (08/13/2012)
* Fix bug preloading dictionary from another assembly (Mahesh Dubey)
* Add name of UID to DICOM Dump elements
* Better error handling in GetDateTime method
* Persistent temporary file remover

#### v1.0.9 (08/02/2012)
* Parsing of Attribute Tag element type
* Fix bug displaying compressed images
* Add codec libraries as references to DICOM Dump utility
* Fix bug writing private sequence lengths
* Fix stack overflow when reading datasets with lots of sequences
* Fix big endian pixel data being swapped twice

#### v1.0.7 (07/26/2012)
* Fix exception when accessing overlay data
* Fix parsing of multi-value string elements
* Add option to display image in DICOM Dump utility
* Fix C-Store request from Conquest causing exception

#### v1.0.6 (07/24/2012)
* Don't throw exception for invalid UID characters
* Allow casting of OB & UN elements to value types

#### v1.0.5 (07/22/2012)
* Bug fixes
* DICOM Dump example project

#### v1.0.4 (07/18/2012)
* Make logger instance protected in DicomService
* Lock DICOM dictionary while loading
* Throw exception if no DICOM dictionary entry is found while adding element to dataset
* Fix bug where status is not being set in DIMSE response
* Fix bug in C-Store SCP where file is inaccessible
* Add C-Store SCP example project

#### v1.0.3 (07/11/2012)
* Fix parsing of explicit length sequences

#### v1.0.2 (07/07/2012)
* Image rendering
* Don't create offset table for datasets over 4Gb
* Regenerate dictionary and tags to include grouped elements such as overlays
* Fix bug in ByteBufferEnumerator

#### v1.0.1 (06/22/2012)
* Initial public release<|MERGE_RESOLUTION|>--- conflicted
+++ resolved
@@ -31,11 +31,8 @@
 * Bug Fix: Disabling dataset validation for file meta information objects. (#859)
 * Bug Fix: JPEG 2000 decodes wrong colors in .NET Core (#850)
 * Enable secure DICOM Tls 1.0, 1.1 and 1.2 (#872)
-<<<<<<< HEAD
 * Bug Fix: Photometric Interpretation updates on Transfer Syntax changes (#836)
-=======
 * Bug Fix: DicomOverlayData OriginX and OriginY were swapped
->>>>>>> 1d919397
 
 #### v.4.0.1 (3/13/2019)
 * change IFileReference and IByteBuffer to have offset of type long so that big files can be processed (#743)
