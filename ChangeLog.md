--- conflicted
+++ resolved
@@ -9,11 +9,8 @@
 * Bug fix: DicomValidator ValidateLO issue, ESC is a valid character (#1043)
 * Bug fix: DicomValidation for UI when AddFile to DicomDirectory (#1053)
 * Bug fix: Exception occurred in Indexer of VOISequenceLUT Class (#1062)
-<<<<<<< HEAD
 * Bug fix: Prevent DicomClient getting stuck when any Exception (except IOException) occurs while sending a PDU over the network (#1054)
-=======
 * Bug fix: Size of uncompressed YBR_FULL_422 images is calculated wrong (#645)
->>>>>>> 9d3d1c7b
 
 #### v.4.0.5 (5/18/2020)
 * Bug fix: DicomTags of ValueRepresentation LT have not been validated.
