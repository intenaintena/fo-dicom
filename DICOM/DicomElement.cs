﻿// Copyright (c) 2012-2019 fo-dicom contributors.
// Licensed under the Microsoft Public License (MS-PL).

using System;
using System.Collections.Generic;
using System.Diagnostics;
using System.Globalization;
using System.Linq;
using System.Reflection;
using System.Text;
using Dicom.IO;
using Dicom.IO.Buffer;

namespace Dicom
{

    [DebuggerDisplay("Tag: {DicomDictionary.Default[Tag].Name} ({Tag.Group.ToString(\"X\")},{Tag.Element.ToString(\"X\")}), VR: {ValueRepresentation.Code}, VM: {Count}, Value: {Get<string>()}")]
    public abstract class DicomElement : DicomItem
    {
        protected DicomElement(DicomTag tag, IByteBuffer data)
            : base(tag)
        {
            Buffer = data;
        }

        /// <summary>Gets the number of values that the DICOM element contains.</summary>
        /// <value>Number of value items</value>
        public abstract int Count { get; }

        public IByteBuffer Buffer { get; protected set; }

<<<<<<< HEAD
        public uint Length => Buffer?.Size ?? 0;
=======
        public uint Length => (uint)(Buffer?.Size ?? 0);
>>>>>>> a1d1e001

        public abstract T Get<T>(int item = -1);

        public override void Validate()
        {
            if (Buffer is BulkDataUriByteBuffer bulkbuffer && ! bulkbuffer.IsMemory)
            {
                // skip validation in case of BulkDataUriByteBuffer, where the content has not been downloaded
                return;
            }
            ValidateString();
            ValidateVM();
        }

        protected virtual void ValidateVM()
        {
            if (!Tag.IsPrivate
                && (Count > 0))
            {
                var entry = Tag.DictionaryEntry;
                if (Count < entry.ValueMultiplicity.Minimum || Count > entry.ValueMultiplicity.Maximum)
                {
                    throw new DicomValidationException(this.ToString(), ValueRepresentation, $"Number of items {Count} does not match ValueMultiplicity {entry.ValueMultiplicity}");
                }
            }
        }

        protected virtual void ValidateString() { }

    }

    /// <summary>
    /// Base class for a DICOM string element.
    /// </summary>
    /// <seealso cref="DicomPersonName"/>
    public abstract class DicomStringElement : DicomElement
    {

        #region FIELDS

        private string _value = null;

        #endregion

        #region Constructors

        protected DicomStringElement(DicomTag tag, string value)
            : this(tag, DicomEncoding.Default, value)
        {
        }

        protected DicomStringElement(DicomTag tag, Encoding encoding, string value)
            : base(tag, EmptyBuffer.Value)
        {
            Encoding = encoding;
            Buffer = ByteConverter.ToByteBuffer(value ?? String.Empty, encoding, ValueRepresentation.PaddingValue);
        }

        protected DicomStringElement(DicomTag tag, Encoding encoding, IByteBuffer buffer)
            : base(tag, buffer)
        {
            Encoding = encoding;
        }

        #endregion

        #region Public Properties

        public Encoding Encoding { get; protected set; }

        /// <summary>Gets the number of values that the DICOM element contains.</summary>
        /// <value>Number of value items</value>
        public override int Count => 1;

        protected string StringValue
        {
            get
            {
                if (_value == null && Buffer != null)
                    _value =
                        Encoding.GetString(Buffer.Data, 0, (int)Buffer.Size)
                            .TrimEnd((char)ValueRepresentation.PaddingValue);
                return _value;
            }
        }

        #endregion

        #region Public Methods

        public override T Get<T>(int item = -1)
        {
            if (typeof(T) == typeof(string) || typeof(T) == typeof(object)) return (T)((object)StringValue);

            if (typeof(T) == typeof(string[]) || typeof(T) == typeof(object[])) return (T)(object)(new string[] { StringValue });

            if (typeof(T).GetTypeInfo().IsSubclassOf(typeof(DicomParseable))) return DicomParseable.Parse<T>(StringValue);

            if (typeof(T).GetTypeInfo().IsEnum) return (T)Enum.Parse(typeof(T), StringValue.Replace("\0", string.Empty), true);

            throw new InvalidCastException(
                "Unable to convert DICOM " + ValueRepresentation.Code + " value to '" + typeof(T).Name + "'");
        }

        #endregion

        protected override void ValidateString()
        {
            this.ValueRepresentation?.ValidateString(_value);
        }
    }

    public abstract class DicomMultiStringElement : DicomStringElement
    {

        #region FIELDS

        private int _count = -1;
        private string[] _values = null;

        #endregion

        #region Constructors

        protected DicomMultiStringElement(DicomTag tag, params string[] values)
            : base(tag, DicomEncoding.Default, String.Join("\\", values))
        {
        }

        protected DicomMultiStringElement(DicomTag tag, Encoding encoding, params string[] values)
            : base(tag, encoding, String.Join("\\", values))
        {
        }

        protected DicomMultiStringElement(DicomTag tag, Encoding encoding, IByteBuffer buffer)
            : base(tag, encoding, buffer)
        {
        }

        #endregion

        #region Public Properties

        public override int Count
        {
            get
            {
                EnsureSplitValues();
                return _count;
            }
        }

        #endregion

        #region Private Methods

        private void EnsureSplitValues()
        {
            if (_values == null || _count == -1)
            {
                if (String.IsNullOrEmpty(StringValue)) _values = new string[0];
                else _values = StringValue.Split('\\');
                _count = _values.Length;
            }
        }

        #endregion

        #region Public Methods

        protected override void ValidateString()
        {
            EnsureSplitValues();
#if PORTABLE
            foreach(var value in _values)
            {
                ValueRepresentation.ValidateString(value);
            }
#else
            _values.ToList().ForEach(ValueRepresentation.ValidateString);
#endif
        }

        public override T Get<T>(int item = -1)
        {
            EnsureSplitValues();

            if (typeof(T) == typeof(string) || typeof(T) == typeof(object))
            {
                if (item == -1) return (T)((object)StringValue);

                if (item < 0 || item >= Count) throw new ArgumentOutOfRangeException("item", "Index is outside the range of available value items");

                return (T)((object)_values[item]);
            }

            if (typeof(T) == typeof(string[]) || typeof(T) == typeof(object[])) return (T)(object)_values;

            if (item == -1) item = 0;
            if (item < 0 || item >= Count) throw new ArgumentOutOfRangeException("item", "Index is outside the range of available value items");

            if (typeof(T).GetTypeInfo().IsSubclassOf(typeof(DicomParseable))) return DicomParseable.Parse<T>(_values[item]);

            var t = Nullable.GetUnderlyingType(typeof(T)) ?? typeof(T);
            if (t.GetTypeInfo().IsEnum) return (T)Enum.Parse(t, _values[item].Replace("\0", string.Empty), true);

            throw new InvalidCastException(
                "Unable to convert DICOM " + ValueRepresentation.Code + " value to '" + typeof(T).Name + "'");
        }

        #endregion

    }

    public abstract class DicomDateElement : DicomMultiStringElement
    {
        #region FIELDS

        private static readonly CultureInfo DicomDateElementFormat = CultureInfo.InvariantCulture;

        private static readonly DateTimeStyles DicomDateElementStyle = DateTimeStyles.NoCurrentDateDefault;

        private DateTime[] _values = null;

        #endregion

        #region CONSTRUCTORS

        /// <summary>
        /// Initializes a <see cref="DicomDateElement"/> instance.
        /// </summary>
        /// <param name="tag">DICOM tag.</param>
        /// <param name="dateFormats">Supported date/time formats.</param>
        /// <param name="values">Values.</param>
        protected DicomDateElement(DicomTag tag, string[] dateFormats, params DateTime[] values)
            : base(tag, DicomEncoding.Default, values.Select(x => x.ToString(dateFormats[0]).Replace(":", string.Empty)).ToArray())
        {
            DateFormats = dateFormats;
        }

        /// <summary>
        /// Initializes a <see cref="DicomDateElement"/> instance.
        /// </summary>
        /// <param name="tag">DICOM tag.</param>
        /// <param name="dateFormats">Supported date/time formats.</param>
        /// <param name="range">Date/time range.</param>
        protected DicomDateElement(DicomTag tag, string[] dateFormats, DicomDateRange range)
            : base(tag, DicomEncoding.Default, range.ToString(dateFormats[0]).Replace(":", string.Empty))
        {
            DateFormats = dateFormats;
        }

        /// <summary>
        /// Initializes a <see cref="DicomDateElement"/> instance.
        /// </summary>
        /// <param name="tag">DICOM tag.</param>
        /// <param name="dateFormats">Supported date/time formats.</param>
        /// <param name="values">Values.</param>
        protected DicomDateElement(DicomTag tag, string[] dateFormats, params string[] values)
            : base(tag, DicomEncoding.Default, String.Join("\\", values))
        {
            DateFormats = dateFormats;
        }

        /// <summary>
        /// Initializes a <see cref="DicomDateElement"/> instance.
        /// </summary>
        /// <param name="tag">DICOM tag.</param>
        /// <param name="dateFormats">Supported date/time formats.</param>
        /// <param name="buffer">Byte buffer from which to read values.</param>
        protected DicomDateElement(DicomTag tag, string[] dateFormats, IByteBuffer buffer)
            : base(tag, DicomEncoding.Default, buffer)
        {
            DateFormats = dateFormats;
        }

        #endregion

        #region PROPERTIES

        /// <summary>
        /// Supported date formats.
        /// </summary>
        protected string[] DateFormats { get; }

        #endregion

        #region METHODS

        /// <summary>
        /// Get element value(s).
        /// </summary>
        /// <typeparam name="T">Return value type.</typeparam>
        /// <param name="item">Item index, if applicable.</param>
        /// <returns>Value(s) of type <typeparamref name="T"/>, at position <paramref name="item"/> if applicable.</returns>
        public override T Get<T>(int item = -1)
        {
            // no need to parse DateTime values if returning string(s)
            if (typeof(T) == typeof(string) || typeof(T) == typeof(string[])) return base.Get<T>(item);

            if (typeof(T) == typeof(DicomDateRange))
            {
                string[] vals = base.Get<string>(item).Split('-');
                var range = new DicomDateRange();
                if (vals.Length >= 2)
                {
                    if (!String.IsNullOrEmpty(vals[0]))
                        range.Minimum = DateTime.ParseExact(
                            vals[0],
                            DateFormats,
                            DicomDateElementFormat,
                            DicomDateElementStyle);
                    if (!String.IsNullOrEmpty(vals[1]))
                        range.Maximum = DateTime.ParseExact(
                            vals[1],
                            DateFormats,
                            DicomDateElementFormat,
                            DicomDateElementStyle);
                }
                else if (vals.Length == 1)
                {
                    range.Minimum = DateTime.ParseExact(
                        vals[0],
                        DateFormats,
                        DicomDateElementFormat,
                        DicomDateElementStyle);
                    range.Maximum = range.Minimum.AddDays(1).AddMilliseconds(-1);
                }
                return (T)(object)range;
            }

            if (_values == null)
            {
                string[] vals = base.Get<string[]>();
                if (vals.Length == 1 && String.IsNullOrEmpty(vals[0])) _values = new DateTime[0];
                else
                {
                    _values = new DateTime[vals.Length];
                    for (int i = 0; i < vals.Length; i++)
                        _values[i] = DateTime.ParseExact(
                            vals[i],
                            DateFormats,
                            DicomDateElementFormat,
                            DicomDateElementStyle);
                }
            }

            if (typeof(T) == typeof(DateTime) || typeof(T) == typeof(object))
            {
                if (item == -1) return (T)((object)_values[0]);

                if (item < 0 || item >= Count) throw new ArgumentOutOfRangeException("item", "Index is outside the range of available value items");

                return (T)((object)_values[item]);
            }

            if (typeof(T) == typeof(DateTime[]) || typeof(T) == typeof(object[]))
            {
                return (T)(object)_values;
            }

            return base.Get<T>(item);
        }

        #endregion

    }

    public abstract class DicomValueElement<Tv> : DicomElement
        where Tv : struct
    {

        #region Constructors

        protected DicomValueElement(DicomTag tag, params Tv[] values)
            : this(tag, ByteConverter.ToByteBuffer<Tv>(values))
        {
        }

        protected DicomValueElement(DicomTag tag, IByteBuffer data)
            : base(tag, data)
        {
        }

        #endregion

        #region Public Properties

        public override int Count => (int)Buffer.Size / ValueRepresentation.UnitSize;

        #endregion

        #region Public Members

        public override T Get<T>(int item = -1)
        {
            if (item == -1) item = 0;

            if (typeof(T) == typeof(object))
            {
                if (item < 0 || item >= Count) throw new ArgumentOutOfRangeException("item", "Index is outside the range of available value items");

                return (T)(object)ByteConverter.Get<Tv>(Buffer, item);
            }

            if (typeof(T) == typeof(object[]))
            {
                return (T)(object)ByteConverter.ToArray<Tv>(Buffer).Cast<object>().ToArray();
            }

            if (typeof(T) == typeof(Tv))
            {
                if (item < 0 || item >= Count) throw new ArgumentOutOfRangeException("item", "Index is outside the range of available value items");

                return ByteConverter.Get<T>(Buffer, item);
            }

            if (typeof(T) == typeof(Tv[]))
            {
                // Is there a way to avoid this cast?
                return (T)(object)ByteConverter.ToArray<Tv>(Buffer);
            }

            if (typeof(T) == typeof(string))
            {
                if (item < 0 || item >= Count) throw new ArgumentOutOfRangeException("item", "Index is outside the range of available value items");

                return (T)(object)ByteConverter.Get<Tv>(Buffer, item).ToString();
            }

            if (typeof(T) == typeof(string[]))
            {
                return (T)(object)ByteConverter.ToArray<Tv>(Buffer).Select(x => x.ToString()).ToArray();
            }

            if (typeof(T).GetTypeInfo().IsValueType)
            {
                if (item < 0 || item >= Count) throw new ArgumentOutOfRangeException("item", "Index is outside the range of available value items");

                // If nullable, need to apply conversions on underlying type (#212)
                var t = Nullable.GetUnderlyingType(typeof(T)) ?? typeof(T);

                if (t.GetTypeInfo().IsEnum)
                {
                    var s = ByteConverter.Get<Tv>(Buffer, item).ToString();
                    return (T)Enum.Parse(t, s.Replace("\0", string.Empty), true);
                }

                return (T)Convert.ChangeType(ByteConverter.Get<Tv>(Buffer, item), t);
            }

            throw new InvalidCastException(
                "Unable to convert DICOM " + ValueRepresentation.Code + " value to '" + typeof(T).Name + "'");
        }

        #endregion

    }

    /// <summary>Application Entity (AE)</summary>
    public class DicomApplicationEntity : DicomMultiStringElement
    {
        #region Public Constructors

        public DicomApplicationEntity(DicomTag tag, params string[] values)
            : base(tag, DicomEncoding.Default, values)
        {
        }

        public DicomApplicationEntity(DicomTag tag, IByteBuffer data)
            : base(tag, DicomEncoding.Default, data)
        {
        }

        #endregion

        #region Public Properties

        public override DicomVR ValueRepresentation => DicomVR.AE;

        #endregion

    }

    /// <summary>Age String (AS)</summary>
    public class DicomAgeString : DicomMultiStringElement
    {

        #region Public Constructors

        public DicomAgeString(DicomTag tag, params string[] values)
            : base(tag, DicomEncoding.Default, values)
        {
        }

        public DicomAgeString(DicomTag tag, IByteBuffer data)
            : base(tag, DicomEncoding.Default, data)
        {
        }

        #endregion

        #region Public Properties

        public override DicomVR ValueRepresentation => DicomVR.AS;

        #endregion

    }

    /// <summary>Attribute Tag (AT)</summary>
    public class DicomAttributeTag : DicomElement
    {
        #region FIELDS

        private DicomTag[] _values;

        #endregion

        #region Public Constructors

        public DicomAttributeTag(DicomTag tag, params DicomTag[] values)
            : base(tag, EmptyBuffer.Value)
        {
            Values = values;
        }

        public DicomAttributeTag(DicomTag tag, IByteBuffer data)
            : base(tag, data)
        {
        }

        #endregion

        #region Public Properties

        public override int Count => (int)Buffer.Size / 4;

        public override DicomVR ValueRepresentation => DicomVR.AT;

        public IEnumerable<DicomTag> Values
        {
            get
            {
                if (_values == null)
                {
                    var values = new List<DicomTag>();
                    var parts = ByteConverter.ToArray<ushort>(Buffer);
                    for (int i = 0; i < parts.Length; i += 2)
                    {
                        var group = parts[i + 0];
                        var element = parts[i + 1];
                        values.Add(new DicomTag(group, element));
                    }
                    _values = values.ToArray();
                }
                return _values;
            }
            private set
            {
                _values = value.ToArray();
                int length = _values.Length * 4;
                byte[] buffer = new byte[length];
                for (int i = 0; i < _values.Length; i++)
                {
                    var bytes = BitConverter.GetBytes(_values[i].Group);
                    Array.Copy(bytes, 0, buffer, i * 4, 2);
                    bytes = BitConverter.GetBytes(_values[i].Element);
                    Array.Copy(bytes, 0, buffer, i * 4 + 2, 2);
                }
                Buffer = new MemoryByteBuffer(buffer);
            }
        }

        #endregion

        #region Public Members

        public override T Get<T>(int item = -1)
        {
            if (item == -1) item = 0;
            var tags = Values.ToArray();

            if (typeof(T) == typeof(DicomTag)) return (T)(object)tags[item];

            if (typeof(T) == typeof(DicomTag[])) return (T)(object)tags;

            if (typeof(T) == typeof(string)) return (T)(object)tags[item].ToString();

            if (typeof(T) == typeof(string[])) return (T)(object)tags.Select(x => x.ToString()).ToArray();

            throw new InvalidCastException(
                $"Unable to convert DICOM {ValueRepresentation.Code} value to '{typeof(T).Name}'");
        }

        #endregion
    }

    /// <summary>Code String (CS)</summary>
    public class DicomCodeString : DicomMultiStringElement
    {
        #region Public Constructors

        public DicomCodeString(DicomTag tag, params string[] values)
            : base(tag, DicomEncoding.Default, values)
        {
        }

        public DicomCodeString(DicomTag tag, IByteBuffer data)
            : base(tag, DicomEncoding.Default, data)
        {
        }

        #endregion

        #region Public Properties

        public override DicomVR ValueRepresentation => DicomVR.CS;

        #endregion

    }

    /// <summary>Date (DA)</summary>
    public class DicomDate : DicomDateElement
    {

        #region FIELDS

        private static string[] _formats;

        #endregion

        #region Public Constructors

        public DicomDate(DicomTag tag, params DateTime[] values)
            : base(tag, PrivateDateFormats, values)
        {
        }

        public DicomDate(DicomTag tag, DicomDateRange range)
            : base(tag, PrivateDateFormats, range)
        {
        }

        public DicomDate(DicomTag tag, params string[] values)
            : base(tag, PrivateDateFormats, values)
        {
        }

        public DicomDate(DicomTag tag, IByteBuffer data)
            : base(tag, PrivateDateFormats, data)
        {
        }

        #endregion

        #region Public Properties

        public override DicomVR ValueRepresentation => DicomVR.DA;

        private static string[] PrivateDateFormats
        {
            get
            {
                if (_formats == null)
                {
                    _formats = new[]
                                   {
                                        "yyyyMMdd",
                                        "yyyy.MM.dd",
                                        "yyyy/MM/dd",
                                        "yyyy",
                                        "yyyyMM",
                                        "yyyy.MM"
                                   };
                }
                return _formats;
            }
        }

        #endregion

    }

    /// <summary>Decimal String (DS)</summary>
    public class DicomDecimalString : DicomMultiStringElement
    {

        #region FIELDS

        private decimal[] _values;

        #endregion

        #region Public Constructors

        public DicomDecimalString(DicomTag tag, params decimal[] values)
            : base(tag, DicomEncoding.Default, values.Select(x => x.ToString(CultureInfo.InvariantCulture)).ToArray())
        {
        }

        public DicomDecimalString(DicomTag tag, params string[] values)
            : base(tag, DicomEncoding.Default, values)
        {
        }

        public DicomDecimalString(DicomTag tag, IByteBuffer data)
            : base(tag, DicomEncoding.Default, data)
        {
        }

        #endregion

        #region Public Properties

        public override DicomVR ValueRepresentation => DicomVR.DS;

        #endregion

        #region Public Members

        public override T Get<T>(int item = -1)
        {
            // no need to parse values if returning string(s)
            if (typeof(T) == typeof(string) || typeof(T) == typeof(string[])) return base.Get<T>(item);

            if (_values == null)
            {
                _values =
                    base.Get<string[]>()
                        .Select(x => decimal.Parse(x, NumberStyles.Any, CultureInfo.InvariantCulture))
                        .ToArray();
            }

            if (typeof(T).GetTypeInfo().IsArray)
            {
                var t = typeof(T).GetElementType();

                if (t == typeof(decimal)) return (T)(object)_values;

                var tu = Nullable.GetUnderlyingType(t) ?? t;
                var tmp = _values.Select(x => Convert.ChangeType(x, tu));

                if (t == typeof(object)) return (T)(object)tmp.ToArray();
                if (t == typeof(double)) return (T)(object)tmp.Cast<double>().ToArray();
                if (t == typeof(float)) return (T)(object)tmp.Cast<float>().ToArray();
                if (t == typeof(long)) return (T)(object)tmp.Cast<long>().ToArray();
                if (t == typeof(int)) return (T)(object)tmp.Cast<int>().ToArray();
                if (t == typeof(short)) return (T)(object)tmp.Cast<short>().ToArray();
                if (t == typeof(decimal?)) return (T)(object)tmp.Cast<decimal?>().ToArray();
                if (t == typeof(double?)) return (T)(object)tmp.Cast<double?>().ToArray();
                if (t == typeof(float?)) return (T)(object)tmp.Cast<float?>().ToArray();
                if (t == typeof(long?)) return (T)(object)tmp.Cast<long?>().ToArray();
                if (t == typeof(int?)) return (T)(object)tmp.Cast<int?>().ToArray();
                if (t == typeof(short?)) return (T)(object)tmp.Cast<short?>().ToArray();
            }
            else if (typeof(T).GetTypeInfo().IsValueType || typeof(T) == typeof(object))
            {
                if (item == -1) item = 0;
                if (item < 0 || item >= Count) throw new ArgumentOutOfRangeException("item", "Index is outside the range of available value items");

                // If nullable, need to apply conversions on underlying type (#212)
                var t = Nullable.GetUnderlyingType(typeof(T)) ?? typeof(T);

                return (T)Convert.ChangeType(_values[item], t);
            }

            return base.Get<T>(item);
        }

        #endregion

    }

    /// <summary>Date Time (DT)</summary>
    public class DicomDateTime : DicomDateElement
    {
        #region Public Constructors

        public DicomDateTime(DicomTag tag, params DateTime[] values)
            : base(tag, PrivateDateFormats, values)
        {
        }

        public DicomDateTime(DicomTag tag, DicomDateRange range)
            : base(tag, PrivateDateFormats, range)
        {
        }

        public DicomDateTime(DicomTag tag, params string[] values)
            : base(tag, PrivateDateFormats, values)
        {
        }

        public DicomDateTime(DicomTag tag, IByteBuffer data)
            : base(tag, PrivateDateFormats, data)
        {
        }

        #endregion

        #region Public Properties

        public override DicomVR ValueRepresentation => DicomVR.DT;

        private static string[] _formats;

        private static string[] PrivateDateFormats
        {
            get
            {
                if (_formats == null)
                {
                    _formats = new[]
                    {
                        "yyyyMMddHHmmss",
                        "yyyyMMddHHmmsszzz",
                        "yyyyMMddHHmmsszz",
                        "yyyyMMddHHmmssz",
                        "yyyyMMddHHmmss.ffffff",
                        "yyyyMMddHHmmss.fffff",
                        "yyyyMMddHHmmss.ffff",
                        "yyyyMMddHHmmss.fff",
                        "yyyyMMddHHmmss.ff",
                        "yyyyMMddHHmmss.f",
                        "yyyyMMddHHmm",
                        "yyyyMMddHH",
                        "yyyyMMdd",
                        "yyyyMM",
                        "yyyy",
                        "yyyyMMddHHmmss.ffffffzzz",
                        "yyyyMMddHHmmss.fffffzzz",
                        "yyyyMMddHHmmss.ffffzzz",
                        "yyyyMMddHHmmss.fffzzz",
                        "yyyyMMddHHmmss.ffzzz",
                        "yyyyMMddHHmmss.fzzz",
                        "yyyyMMddHHmmzzz",
                        "yyyyMMddHHzzz",
                        "yyyy.MM.dd",
                        "yyyy/MM/dd"
                    };
                }
                return _formats;
            }
        }

        #endregion
    }

    /// <summary>Floating Point Double (FD)</summary>
    public class DicomFloatingPointDouble : DicomValueElement<double>
    {
        #region Public Constructors

        public DicomFloatingPointDouble(DicomTag tag, params double[] values)
            : base(tag, values)
        {
        }

        public DicomFloatingPointDouble(DicomTag tag, IByteBuffer data)
            : base(tag, data)
        {
        }

        #endregion

        #region Public Properties

        public override DicomVR ValueRepresentation => DicomVR.FD;

        #endregion
    }

    /// <summary>Floating Point Single (FL)</summary>
    public class DicomFloatingPointSingle : DicomValueElement<float>
    {
        #region Public Constructors

        public DicomFloatingPointSingle(DicomTag tag, params float[] values)
            : base(tag, values)
        {
        }

        public DicomFloatingPointSingle(DicomTag tag, IByteBuffer data)
            : base(tag, data)
        {
        }

        #endregion

        #region Public Properties

        public override DicomVR ValueRepresentation => DicomVR.FL;

        #endregion
    }

    /// <summary>Integer String (IS)</summary>
    public class DicomIntegerString : DicomMultiStringElement
    {
        #region Public Constructors

        public DicomIntegerString(DicomTag tag, params int[] values)
            : base(tag, DicomEncoding.Default, values.Select(x => x.ToString(CultureInfo.InvariantCulture)).ToArray())
        {
        }

        public DicomIntegerString(DicomTag tag, params string[] values)
            : base(tag, DicomEncoding.Default, values)
        {
        }

        public DicomIntegerString(DicomTag tag, IByteBuffer data)
            : base(tag, DicomEncoding.Default, data)
        {
        }

        #endregion

        #region Public Properties

        public override DicomVR ValueRepresentation => DicomVR.IS;

        #endregion

        #region Public Members

        private int[] _values;

        public override T Get<T>(int item = -1)
        {
            // no need to parse values if returning string(s)
            if (typeof(T) == typeof(string) || typeof(T) == typeof(string[])) return base.Get<T>(item);

            // Normalize item argument if necessary (#231)
            if (item == -1)
            {
                item = 0;
            }

            if (_values == null)
            {
                _values = base.Get<string[]>().Select(x => int.Parse(x, CultureInfo.InvariantCulture)).ToArray();
            }

            if (typeof(T) == typeof(int) || typeof(T) == typeof(object))
            {
                return (T)(object)_values[item];
            }

            if (typeof(T).GetTypeInfo().IsArray)
            {
                var t = typeof(T).GetElementType();

                if (t == typeof(int)) return (T)(object)_values;

                var tu = Nullable.GetUnderlyingType(t) ?? t;
                var tmp = _values.Select(x => Convert.ChangeType(x, tu));

                if (t == typeof(object)) return (T)(object)tmp.ToArray();
                if (t == typeof(decimal)) return (T)(object)tmp.Cast<decimal>().ToArray();
                if (t == typeof(double)) return (T)(object)tmp.Cast<double>().ToArray();
                if (t == typeof(float)) return (T)(object)tmp.Cast<float>().ToArray();
                if (t == typeof(long)) return (T)(object)tmp.Cast<long>().ToArray();
                if (t == typeof(int)) return (T)(object)tmp.Cast<int>().ToArray();
                if (t == typeof(short)) return (T)(object)tmp.Cast<short>().ToArray();
                if (t == typeof(byte)) return (T)(object)tmp.Cast<byte>().ToArray();
                if (t == typeof(ulong)) return (T)(object)tmp.Cast<ulong>().ToArray();
                if (t == typeof(uint)) return (T)(object)tmp.Cast<uint>().ToArray();
                if (t == typeof(ushort)) return (T)(object)tmp.Cast<ushort>().ToArray();
                if (t == typeof(decimal?)) return (T)(object)tmp.Cast<decimal?>().ToArray();
                if (t == typeof(double?)) return (T)(object)tmp.Cast<double?>().ToArray();
                if (t == typeof(float?)) return (T)(object)tmp.Cast<float?>().ToArray();
                if (t == typeof(long?)) return (T)(object)tmp.Cast<long?>().ToArray();
                if (t == typeof(int?)) return (T)(object)tmp.Cast<int?>().ToArray();
                if (t == typeof(short?)) return (T)(object)tmp.Cast<short?>().ToArray();
                if (t == typeof(byte?)) return (T)(object)tmp.Cast<byte?>().ToArray();
                if (t == typeof(ulong?)) return (T)(object)tmp.Cast<ulong?>().ToArray();
                if (t == typeof(uint?)) return (T)(object)tmp.Cast<uint?>().ToArray();
                if (t == typeof(ushort?)) return (T)(object)tmp.Cast<ushort?>().ToArray();
            }
            else if (typeof(T).GetTypeInfo().IsValueType)
            {
                if (item < 0 || item >= Count) throw new ArgumentOutOfRangeException("item", "Index is outside the range of available value items");

                // If nullable, need to apply conversions on underlying type (#212)
                var t = Nullable.GetUnderlyingType(typeof(T)) ?? typeof(T);

                if (t.GetTypeInfo().IsEnum)
                {
                    return (T)Enum.ToObject(t, _values[item]);
                }

                return (T)Convert.ChangeType(_values[item], t);
            }

            return base.Get<T>(item);
        }

        #endregion
    }

    /// <summary>Long String (LO)</summary>
    public class DicomLongString : DicomMultiStringElement
    {
        #region Public Constructors

        public DicomLongString(DicomTag tag, params string[] values)
            : base(tag, values)
        {
        }

        public DicomLongString(DicomTag tag, Encoding encoding, params string[] values)
            : base(tag, encoding, values)
        {
        }

        public DicomLongString(DicomTag tag, Encoding encoding, IByteBuffer data)
            : base(tag, encoding, data)
        {
        }

        #endregion

        #region Public Properties

        public override DicomVR ValueRepresentation => DicomVR.LO;

        #endregion
    }

    /// <summary>Long Text (LT)</summary>
    public class DicomLongText : DicomStringElement
    {
        #region Public Constructors

        public DicomLongText(DicomTag tag, string value)
            : base(tag, value)
        {
        }

        public DicomLongText(DicomTag tag, Encoding encoding, string value)
            : base(tag, encoding, value)
        {
        }

        public DicomLongText(DicomTag tag, Encoding encoding, IByteBuffer data)
            : base(tag, encoding, data)
        {
        }

        #endregion

        #region Public Properties

        public override DicomVR ValueRepresentation => DicomVR.LT;

        #endregion
    }

    /// <summary>Other Byte (OB)</summary>
    public class DicomOtherByte : DicomValueElement<byte>
    {
        #region Public Constructors

        public DicomOtherByte(DicomTag tag, params byte[] values)
            : base(tag, values)
        {
        }

        public DicomOtherByte(DicomTag tag, IByteBuffer data)
            : base(tag, data)
        {
        }

        #endregion

        #region Public Properties

        public override DicomVR ValueRepresentation => DicomVR.OB;

        #endregion

        #region Public Methods

        public override T Get<T>(int item = -1)
        {
            if (!typeof(T).IsArray && item == -1) item = 0;

            if (typeof(T) == typeof(short)) return (T)(object)ByteConverter.Get<short>(Buffer, item);

            if (typeof(T) == typeof(short[])) return (T)(object)ByteConverter.ToArray<short>(Buffer);

            if (typeof(T) == typeof(ushort)) return (T)(object)ByteConverter.Get<ushort>(Buffer, item);

            if (typeof(T) == typeof(ushort[])) return (T)(object)ByteConverter.ToArray<ushort>(Buffer);

            if (typeof(T) == typeof(int)) return (T)(object)ByteConverter.Get<int>(Buffer, item);

            if (typeof(T) == typeof(int[])) return (T)(object)ByteConverter.ToArray<int>(Buffer);

            if (typeof(T) == typeof(uint)) return (T)(object)ByteConverter.Get<uint>(Buffer, item);

            if (typeof(T) == typeof(uint[])) return (T)(object)ByteConverter.ToArray<uint>(Buffer);

            if (typeof(T) == typeof(float)) return (T)(object)ByteConverter.Get<float>(Buffer, item);

            if (typeof(T) == typeof(float[])) return (T)(object)ByteConverter.ToArray<float>(Buffer);

            if (typeof(T) == typeof(double)) return (T)(object)ByteConverter.Get<double>(Buffer, item);

            if (typeof(T) == typeof(double[])) return (T)(object)ByteConverter.ToArray<double>(Buffer);

            return base.Get<T>(item);
        }

        #endregion

        protected override void ValidateVM()
        {
            // do not check length of items
        }

    }

    /// <summary>Other Word (OW)</summary>
    public class DicomOtherWord : DicomValueElement<ushort>
    {
        #region Public Constructors

        public DicomOtherWord(DicomTag tag, params ushort[] values)
            : base(tag, values)
        {
        }

        public DicomOtherWord(DicomTag tag, IByteBuffer data)
            : base(tag, data)
        {
        }

        #endregion

        #region Public Properties

        public override DicomVR ValueRepresentation => DicomVR.OW;

        #endregion

        protected override void ValidateVM()
        {
            // do not check length of items
        }

    }

    /// <summary>Other Long (OL)</summary>
    public class DicomOtherLong : DicomValueElement<uint>
    {
        #region Public Constructors

        public DicomOtherLong(DicomTag tag, params uint[] values)
            : base(tag, values)
        {
        }

        public DicomOtherLong(DicomTag tag, IByteBuffer data)
            : base(tag, data)
        {
        }

        #endregion

        #region Public Properties

        public override DicomVR ValueRepresentation => DicomVR.OL;

        #endregion
    }

    /// <summary>Other Double (OD)</summary>
    public class DicomOtherDouble : DicomValueElement<double>
    {
        #region Public Constructors

        public DicomOtherDouble(DicomTag tag, params double[] values)
            : base(tag, values)
        {
        }

        public DicomOtherDouble(DicomTag tag, IByteBuffer data)
            : base(tag, data)
        {
        }

        #endregion

        #region Public Properties

        public override DicomVR ValueRepresentation => DicomVR.OD;

        #endregion

        protected override void ValidateVM()
        {
            // do not check length of items
        }

    }

    /// <summary>Other Float (OF)</summary>
    public class DicomOtherFloat : DicomValueElement<float>
    {
        #region Public Constructors

        public DicomOtherFloat(DicomTag tag, params float[] values)
            : base(tag, values)
        {
        }

        public DicomOtherFloat(DicomTag tag, IByteBuffer data)
            : base(tag, data)
        {
        }

        #endregion

        #region Public Properties

        public override DicomVR ValueRepresentation => DicomVR.OF;

        #endregion
    }

    /// <summary>Other Very Long (OV)</summary>
    public class DicomOtherVeryLong : DicomValueElement<ulong>
    {
        #region Public Constructors

        public DicomOtherVeryLong(DicomTag tag, params ulong[] values)
            : base(tag, values)
        {
        }

        public DicomOtherVeryLong(DicomTag tag, IByteBuffer data)
            : base(tag, data)
        {
        }

        #endregion

        #region Public Properties

        public override DicomVR ValueRepresentation
        {
            get
            {
                return DicomVR.OV;
            }
        }

        #endregion
    }

    /// <summary>Person Name (PN)</summary>
    public sealed class DicomPersonName : DicomMultiStringElement
    {
        #region Public Constructors

        public DicomPersonName(DicomTag tag, params string[] values)
            : base(tag, values)
        {
        }

        public DicomPersonName(DicomTag tag, Encoding encoding, params string[] values)
            : base(tag, encoding, values)
        {
        }

        public DicomPersonName(
            DicomTag tag,
            string Last,
            string First,
            string Middle = null,
            string Prefix = null,
            string Suffix = null)
            : base(tag, ConcatName(Last, First, Middle, Prefix, Suffix))
        {
        }

        public DicomPersonName(
            DicomTag tag,
            Encoding encoding,
            string Last,
            string First,
            string Middle = null,
            string Prefix = null,
            string Suffix = null)
            : base(tag, encoding, ConcatName(Last, First, Middle, Prefix, Suffix))
        {
        }

        public DicomPersonName(DicomTag tag, Encoding encoding, IByteBuffer data)
            : base(tag, encoding, data)
        {
        }

        #endregion

        #region Public Properties

        public override DicomVR ValueRepresentation => DicomVR.PN;

        public string Last
        {
            get
            {
                string[] s = Get<string>().Split('\\');
                if (!s.Any()) return "";
                s = s[0].Split('=');
                if (!s.Any()) return "";
                s = s[0].Split('^');
                if (!s.Any()) return "";
                return s[0];
            }
        }

        public string First
        {
            get
            {
                string[] s = Get<string>().Split('\\');
                if (!s.Any()) return "";
                s = s[0].Split('=');
                if (!s.Any()) return "";
                s = s[0].Split('^');
                if (s.Count() < 2) return "";
                return s[1];
            }
        }

        public string Middle
        {
            get
            {
                string[] s = Get<string>().Split('\\');
                if (!s.Any()) return "";
                s = s[0].Split('=');
                if (!s.Any()) return "";
                s = s[0].Split('^');
                if (s.Count() < 3) return "";
                return s[2];
            }
        }


        public string Prefix
        {
            get
            {
                string[] s = Get<string>().Split('\\');
                if (!s.Any()) return "";
                s = s[0].Split('=');
                if (!s.Any()) return "";
                s = s[0].Split('^');
                if (s.Count() < 4) return "";
                return s[3];
            }
        }

        public string Suffix
        {
            get
            {
                string[] s = Get<string>().Split('\\');
                if (!s.Any()) return "";
                s = s[0].Split('=');
                if (!s.Any()) return "";
                s = s[0].Split('^');
                if (s.Count() < 5) return "";
                return s[4];
            }
        }

        #endregion

        #region Private Functions

        private static string ConcatName(
            string Last,
            string First,
            string Middle = null,
            string Prefix = null,
            string Suffix = null)
        {
            if (!String.IsNullOrEmpty(Suffix)) return Last + "^" + First + "^" + Middle + "^" + Prefix + "^" + Suffix;
            if (!String.IsNullOrEmpty(Prefix)) return Last + "^" + First + "^" + Middle + "^" + Prefix;
            if (!String.IsNullOrEmpty(Middle)) return Last + "^" + First + "^" + Middle;
            if (!String.IsNullOrEmpty(First)) return Last + "^" + First;
            return Last;
        }

        #endregion

        protected override void ValidateVM()
        {
            if (Tag == DicomTag.PatientName && Count > 3)
            {
                throw new DicomValidationException(this.ToString(), DicomVR.PN, $"Number of items {Count} does not match ValueMultiplicity 1-3");
            }
        }

    }

    /// <summary>Short String (SH)</summary>
    public class DicomShortString : DicomMultiStringElement
    {
        #region Public Constructors

        public DicomShortString(DicomTag tag, params string[] values)
            : base(tag, values)
        {
        }

        public DicomShortString(DicomTag tag, Encoding encoding, params string[] values)
            : base(tag, encoding, values)
        {
        }

        public DicomShortString(DicomTag tag, Encoding encoding, IByteBuffer data)
            : base(tag, encoding, data)
        {
        }

        #endregion

        #region Public Properties

        public override DicomVR ValueRepresentation => DicomVR.SH;

        #endregion
    }

    /// <summary>Signed Long (SL)</summary>
    public class DicomSignedLong : DicomValueElement<int>
    {
        #region Public Constructors

        public DicomSignedLong(DicomTag tag, params int[] values)
            : base(tag, values)
        {
        }

        public DicomSignedLong(DicomTag tag, IByteBuffer data)
            : base(tag, data)
        {
        }

        #endregion

        #region Public Properties

        public override DicomVR ValueRepresentation => DicomVR.SL;

        #endregion
    }

    /// <summary>Signed Short (SS)</summary>
    public class DicomSignedShort : DicomValueElement<short>
    {
        #region Public Constructors

        public DicomSignedShort(DicomTag tag, params short[] values)
            : base(tag, values)
        {
        }

        public DicomSignedShort(DicomTag tag, IByteBuffer data)
            : base(tag, data)
        {
        }

        #endregion

        #region Public Properties

        public override DicomVR ValueRepresentation => DicomVR.SS;

        #endregion

        #region Public Members

        public override T Get<T>(int item = -1)
        {
            if (typeof(T) == typeof(int) || typeof(T) == typeof(int[])) return (T)(object)base.Get<T>(item);

            return base.Get<T>(item);
        }

        #endregion
    }

    /// <summary>Short Text (ST)</summary>
    public class DicomShortText : DicomStringElement
    {
        #region Public Constructors

        public DicomShortText(DicomTag tag, string value)
            : base(tag, value)
        {
        }

        public DicomShortText(DicomTag tag, Encoding encoding, string value)
            : base(tag, encoding, value)
        {
        }

        public DicomShortText(DicomTag tag, Encoding encoding, IByteBuffer data)
            : base(tag, encoding, data)
        {
        }

        #endregion

        #region Public Properties

        public override DicomVR ValueRepresentation => DicomVR.ST;

        #endregion
    }

    /// <summary>Signed Very Long (SV)</summary>
    public class DicomSignedVeryLong : DicomValueElement<long>
    {
        #region Public Constructors

        public DicomSignedVeryLong(DicomTag tag, params long[] values)
            : base(tag, values)
        {
        }

        public DicomSignedVeryLong(DicomTag tag, IByteBuffer data)
            : base(tag, data)
        {
        }

        #endregion

        #region Public Properties

        public override DicomVR ValueRepresentation
        {
            get
            {
                return DicomVR.SV;
            }
        }

        #endregion
    }

    /// <summary>Time (TM)</summary>
    public class DicomTime : DicomDateElement
    {
        #region Public Constructors

        public DicomTime(DicomTag tag, params DateTime[] values)
            : base(tag, PrivateDateFormats, values)
        {
        }

        public DicomTime(DicomTag tag, DicomDateRange range)
            : base(tag, PrivateDateFormats, range)
        {
        }

        public DicomTime(DicomTag tag, params string[] values)
            : base(tag, PrivateDateFormats, values)
        {
        }

        public DicomTime(DicomTag tag, IByteBuffer data)
            : base(tag, PrivateDateFormats, data)
        {
        }

        #endregion

        #region Public Properties

        public override DicomVR ValueRepresentation => DicomVR.TM;

        private static string[] _formats;

        private static string[] PrivateDateFormats
        {
            get
            {
                if (_formats == null)
                {
                    _formats = new[] 
                                {
                                    "HHmmss",
                                    "HH",
                                    "HHmm",
                                    "HHmmssf",
                                    "HHmmssff",
                                    "HHmmssfff",
                                    "HHmmssffff",
                                    "HHmmssfffff",
                                    "HHmmssffffff",
                                    "HHmmss.f",
                                    "HHmmss.ff",
                                    "HHmmss.fff",
                                    "HHmmss.ffff",
                                    "HHmmss.fffff",
                                    "HHmmss.ffffff",
                                    "HH.mm",
                                    "HH.mm.ss",
                                    "HH.mm.ss.f",
                                    "HH.mm.ss.ff",
                                    "HH.mm.ss.fff",
                                    "HH.mm.ss.ffff",
                                    "HH.mm.ss.fffff",
                                    "HH.mm.ss.ffffff",
                                    "HH:mm",
                                    "HH:mm:ss",
                                    "HH:mm:ss:f",
                                    "HH:mm:ss:ff",
                                    "HH:mm:ss:fff",
                                    "HH:mm:ss:ffff",
                                    "HH:mm:ss:fffff",
                                    "HH:mm:ss:ffffff",
                                    "HH:mm:ss.f",
                                    "HH:mm:ss.ff",
                                    "HH:mm:ss.fff",
                                    "HH:mm:ss.ffff",
                                    "HH:mm:ss.fffff",
                                    "HH:mm:ss.ffffff"
                                };
                }
                return _formats;
            }
        }

        #endregion
    }

    /// <summary>Unlimited Characters (UC)</summary>
    public class DicomUnlimitedCharacters : DicomMultiStringElement
    {
        #region Public Constructors

        public DicomUnlimitedCharacters(DicomTag tag, params string[] values)
            : base(tag, values)
        {
        }

        public DicomUnlimitedCharacters(DicomTag tag, Encoding encoding, params string[] values)
            : base(tag, encoding, values)
        {
        }

        public DicomUnlimitedCharacters(DicomTag tag, Encoding encoding, IByteBuffer data)
            : base(tag, encoding, data)
        {
        }

        #endregion

        #region Public Properties

        public override DicomVR ValueRepresentation => DicomVR.UC;

        #endregion

        protected override void ValidateVM()
        {
            // do not validate the number of items
        }

    }

    /// <summary>Unique Identifier (UI)</summary>
    public class DicomUniqueIdentifier : DicomMultiStringElement
    {

        #region FIELDS

        private DicomUID[] _values;

        #endregion

        #region Public Constructors

        public DicomUniqueIdentifier(DicomTag tag, params string[] values)
            : base(tag, values)
        {
        }

        public DicomUniqueIdentifier(DicomTag tag, params DicomUID[] values)
            : base(tag, values.Select(x => x.UID).ToArray())
        {
        }

        public DicomUniqueIdentifier(DicomTag tag, params DicomTransferSyntax[] values)
            : base(tag, values.Select(x => x.UID.UID).ToArray())
        {
        }

        public DicomUniqueIdentifier(DicomTag tag, IByteBuffer data)
            : base(tag, DicomEncoding.Default, data)
        {
        }

        #endregion

        #region Public Properties

        public override DicomVR ValueRepresentation => DicomVR.UI;

        #endregion

        #region Public Members

        public override T Get<T>(int item = -1)
        {
            if (_values == null)
            {
                _values = base.Get<string[]>().Select(DicomUID.Parse).ToArray();
            }

            if (typeof(T) == typeof(DicomTransferSyntax))
            {
                return (T)(object)DicomTransferSyntax.Lookup(_values[item]);
            }

            if (typeof(T) == typeof(DicomTransferSyntax[]))
            {
                return (T)(object)_values.Select(DicomTransferSyntax.Lookup).ToArray();
            }

            if (typeof(T) == typeof(DicomUID) || typeof(T) == typeof(object))
            {
                return (T)(object)_values[item];
            }

            if (typeof(T) == typeof(DicomUID[]) || typeof(T) == typeof(object[]))
            {
                return (T)(object)_values;
            }

            return base.Get<T>(item);
        }

        #endregion
    }

    /// <summary>Unsigned Long (UL)</summary>
    public class DicomUnsignedLong : DicomValueElement<uint>
    {
        #region Public Constructors

        public DicomUnsignedLong(DicomTag tag, params uint[] values)
            : base(tag, values)
        {
        }

        public DicomUnsignedLong(DicomTag tag, IByteBuffer data)
            : base(tag, data)
        {
        }

        #endregion

        #region Public Properties

        public override DicomVR ValueRepresentation => DicomVR.UL;

        #endregion
    }

    /// <summary>Unknown (UN)</summary>
    public class DicomUnknown : DicomOtherByte
    {
        #region Public Constructors

        public DicomUnknown(DicomTag tag, params byte[] values)
            : base(tag, values)
        {
        }

        public DicomUnknown(DicomTag tag, IByteBuffer data)
            : base(tag, data)
        {
        }

        #endregion

        #region Public Properties

        public override DicomVR ValueRepresentation => DicomVR.UN;

        #endregion

        protected override void ValidateVM()
        {
            // do not validate number of items
        }

    }

    /// <summary>Universal Resource Identifier or Universal Resource Locator (UR)</summary>
    public class DicomUniversalResource : DicomStringElement
    {
        #region Public Constructors

        public DicomUniversalResource(DicomTag tag, string value)
            : base(tag, value)
        {
        }

        public DicomUniversalResource(DicomTag tag, Encoding encoding, string value)
            : base(tag, encoding, value)
        {
        }

        public DicomUniversalResource(DicomTag tag, Encoding encoding, IByteBuffer data)
            : base(tag, encoding, data)
        {
        }

        #endregion

        #region Public Properties

        public override DicomVR ValueRepresentation => DicomVR.UR;

        #endregion
    }

    /// <summary>Unsigned Short (US)</summary>
    public class DicomUnsignedShort : DicomValueElement<ushort>
    {
        #region Public Constructors

        public DicomUnsignedShort(DicomTag tag, params ushort[] values)
            : base(tag, values)
        {
        }

        public DicomUnsignedShort(DicomTag tag, IByteBuffer data)
            : base(tag, data)
        {
        }

        #endregion

        #region Public Properties

        public override DicomVR ValueRepresentation => DicomVR.US;

        #endregion

        #region Public Members

        public override T Get<T>(int item = -1)
        {
            if (typeof(T) == typeof(int) || typeof(T) == typeof(int[])) return (T)(object)base.Get<T>(item);

            return base.Get<T>(item);
        }

        #endregion
    }

    /// <summary>Unlimited Text (UT)</summary>
    public class DicomUnlimitedText : DicomStringElement
    {
        #region Public Constructors

        public DicomUnlimitedText(DicomTag tag, string value)
            : base(tag, value)
        {
        }

        public DicomUnlimitedText(DicomTag tag, Encoding encoding, string value)
            : base(tag, encoding, value)
        {
        }

        public DicomUnlimitedText(DicomTag tag, Encoding encoding, IByteBuffer data)
            : base(tag, encoding, data)
        {
        }

        #endregion

        #region Public Properties

        public override DicomVR ValueRepresentation => DicomVR.UT;

        #endregion
    }

    /// <summary>Unsigned Very Long (UV)</summary>
    public class DicomUnsignedVeryLong : DicomValueElement<ulong>
    {
        #region Public Constructors

        public DicomUnsignedVeryLong(DicomTag tag, params ulong[] values)
            : base(tag, values)
        {
        }

        public DicomUnsignedVeryLong(DicomTag tag, IByteBuffer data)
            : base(tag, data)
        {
        }

        #endregion

        #region Public Properties

        public override DicomVR ValueRepresentation
        {
            get
            {
                return DicomVR.UV;
            }
        }

        #endregion
    }
}<|MERGE_RESOLUTION|>--- conflicted
+++ resolved
@@ -29,11 +29,7 @@
 
         public IByteBuffer Buffer { get; protected set; }
 
-<<<<<<< HEAD
-        public uint Length => Buffer?.Size ?? 0;
-=======
         public uint Length => (uint)(Buffer?.Size ?? 0);
->>>>>>> a1d1e001
 
         public abstract T Get<T>(int item = -1);
 
